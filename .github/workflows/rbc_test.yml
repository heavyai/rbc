--- conflicted
+++ resolved
@@ -122,12 +122,7 @@
 
       - uses: conda-incubator/setup-miniconda@v2
         with:
-<<<<<<< HEAD
-          python-version: 3.8
-          use-mamba: True
-=======
-          python-version: ${{ matrix.python-version }}
->>>>>>> 7a92d993
+          python-version: ${{ matrix.python-version }}
           mamba-version: "*"
           channels: conda-forge
 
@@ -181,12 +176,8 @@
 
       - name: rbc conda config
         shell: bash -l {0}
-<<<<<<< HEAD
-        run: mamba run -n test conda config --show  
-=======
         run: |
           mamba run -n rbc conda config --show
->>>>>>> 7a92d993
 
       - name: rbc conda list
         shell: bash -l {0}
@@ -206,64 +197,16 @@
         run: |
           mamba run -n test pytest -sv -r A rbc/ -x
 
-<<<<<<< HEAD
-  remotejit:
-    name: RemoteJIT ${{ matrix.os }} - Python v${{ matrix.python-version }}
-    runs-on: ${{ matrix.os }}
-    strategy:
-      fail-fast: false
-      matrix:
-        os: [ubuntu-latest, windows-latest, macos-latest]
-        python-version: [3.7, 3.8, 3.9]
-
-    needs: lint
-
-    steps:
-      - name: Checkout code
-        uses: actions/checkout@v2
-      
-      - name: Set up Python ${{ matrix.python-version }}
-        uses: actions/setup-python@v2
-        with:
-          python-version: ${{ matrix.python-version }}
-        
-      - uses: conda-incubator/setup-miniconda@v2
-        with:
-          python-version: 3.8
-          mamba-version: "*"
-          channels: conda-forge
-          environment-file: .conda/environment.yml
-      
-      - name: rbc conda config
-        shell: bash -l {0}
-        run: mamba run -n test conda config --show  
-
-      - name: rbc conda list
-=======
       - name: Stop Omniscidb server [conda]
->>>>>>> 7a92d993
-        shell: bash -l {0}
-        if: matrix.os == 'ubuntu-latest' && matrix.omniscidb-from == 'conda'
-        run: |
-<<<<<<< HEAD
-          mamba run -n test conda list
-
-      - name: Develop rbc
-        shell: bash -l {0}
-        run: |
-          mamba run -n test python setup.py develop
-=======
+        shell: bash -l {0}
+        if: matrix.os == 'ubuntu-latest' && matrix.omniscidb-from == 'conda'
+        run: |
           test -f omniscidb.pid && kill -INT `cat omniscidb.pid`
           sleep 5
 
->>>>>>> 7a92d993
 
       - name: Show Omniscidb server output [conda]
         shell: bash -l {0}
         if: matrix.os == 'ubuntu-latest' && matrix.omniscidb-from == 'conda'
         run: |
-<<<<<<< HEAD
-          mamba run -n test pytest -sv -r A rbc/ -x
-=======
-          cat omniscidb-output.txt
->>>>>>> 7a92d993
+          cat omniscidb-output.txt