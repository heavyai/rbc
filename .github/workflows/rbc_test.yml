--- conflicted
+++ resolved
@@ -46,10 +46,7 @@
           - os: windows-latest
             python-version: 3.8
             omniscidb-version: None
-<<<<<<< HEAD
-=======
             omniscidb-from: None
->>>>>>> 56169979
           - os: macos-latest
             python-version: 3.7
             omniscidb-version: None
