--- conflicted
+++ resolved
@@ -86,16 +86,9 @@
 html_logo = "images/xndlogo.png"
 
 html_theme_options = {
-<<<<<<< HEAD
-    # 'html_baseurl': 'https://xnd.io/',
-    # Toc options
-    'collapse_navigation': True,
-    # 'navigation_depth': 4,
-=======
     "logo_link": "index",
     "github_url": "https://github.com/xnd-project/rbc",
     "use_edit_page_button": True,
->>>>>>> c14904d2
 }
 
 html_context = {
