--- conflicted
+++ resolved
@@ -1,13 +1,8 @@
 import functools
 from enum import Enum
 from numba.core import extending
-<<<<<<< HEAD
 from rbc.heavyai import Array, ArrayPointer
-from rbc import typesystem
-=======
-from rbc.omnisci_backend import Array, ArrayPointer
 from rbc import typesystem, errors
->>>>>>> c84a11a3
 
 
 ARRAY_API_ADDRESS = ("https://data-apis.org/array-api/latest/API_specification"
