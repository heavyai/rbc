--- conflicted
+++ resolved
@@ -414,11 +414,7 @@
     def ifoo(x): return x + 1
 
     @omnisci('i16(i16)')  # noqa: F811
-<<<<<<< HEAD
-    def ifoo(x): return x + 2   # noqa: F811
-=======
     def ifoo(x): return x + 2  # noqa: F811
->>>>>>> 5a55c5af
 
     @omnisci('i32(i32)')  # noqa: F811
     def ifoo(x): return x + 4  # noqa: F811
