--- conflicted
+++ resolved
@@ -4,13 +4,9 @@
 
 import numpy as np
 import pytest
-<<<<<<< HEAD
-
-=======
 from numba import types
 
 from rbc.externals.heavydb import set_output_row_size
->>>>>>> af833922
 from rbc.typesystem import Type
 
 rbc_heavydb = pytest.importorskip('rbc.heavydb')
@@ -790,22 +786,14 @@
             assert type(col) is expected
 
 
-<<<<<<< HEAD
-=======
 @pytest.mark.xfail
->>>>>>> af833922
 @pytest.mark.parametrize('kind', ('', 'Output'))
 def test_column_text_encoding_none_rewire(heavydb, kind):
     target_info = heavydb.targets['cpu']
     with Type.alias(**heavydb.typesystem_aliases):
         with target_info:
             col = Type.fromstring(f'{kind}Column<TextEncodingNone>')
-<<<<<<< HEAD
-            expected = getattr(rbc_heavydb,
-                               f'HeavyDB{kind}ColumnTextEncodingNoneType')
-=======
             expected = getattr(rbc_heavydb, f'HeavyDB{kind}ColumnArrayType')
->>>>>>> af833922
             assert type(col) is expected
 
 
