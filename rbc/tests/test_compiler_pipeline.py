import pytest
import contextlib
import warnings
from rbc.remotejit import RemoteJIT
from rbc.omnisci_backend.omnisci_buffer import free_buffer
from rbc.omnisci_backend.omnisci_pipeline import MissingFreeWarning, MissingFreeError
from rbc.stdlib import array_api as xp


@pytest.fixture
def rjit():
    return RemoteJIT(local=True)


@contextlib.contextmanager
def no_warnings(warning_cls):
    with pytest.warns(None) as wlist:
        yield
    wlist = [w.message for w in wlist if isinstance(w.message, warning_cls)]
    if wlist:
        raise AssertionError(
            "Warnings were raised: " + ", ".join([str(w) for w in wlist])
        )


def test_no_warnings_decorator():
    with no_warnings(MissingFreeWarning):
        pass

    with no_warnings(MissingFreeWarning):
        warnings.warn('hello')

    with pytest.raises(AssertionError, match='Warnings were raised'):
        with no_warnings(MissingFreeWarning):
<<<<<<< HEAD
            warnings.warn(MissingFreeWarning('hello'))
=======
            c = test_no_warnings_decorator.__code__
            warnings.warn(MissingFreeWarning(c.co_name, c.co_filename, c.co_firstlineno))
>>>>>>> 5fc872ef


class TestDetectMissingFree:

    def test_on_missing_free_warn(self, rjit):
        # basic case: we are creating an array but we don't call .free()
        @rjit('int32(int32)')
        def my_func(size):
            a = xp.Array(size, xp.float64)  # noqa: F841
            return size

        with pytest.warns(MissingFreeWarning, match='by function my_func'):
            res = my_func(10)
            assert res == 10

    def test_on_missing_free_fail(self, rjit):
        @rjit('int32(int32)', on_missing_free='fail')
        def my_func(size):
            a = xp.Array(size, xp.float64)  # noqa: F841
            return size

        with pytest.raises(MissingFreeError, match='by function my_func'):
            my_func(10)

    def test_on_missing_free_ignore(self, rjit):
        @rjit('int32(int32)', on_missing_free='ignore')
        def fn(size):
            a = xp.Array(size, xp.float64)  # noqa: F841
            return size

        with no_warnings(MissingFreeWarning):
            res = fn(10)
            assert res == 10

    def test_set_on_missing_globally(self):
        my_rjit = RemoteJIT(local=True, on_missing_free='fail')

        @my_rjit('int32(int32)')
        def fn(size):
            a = xp.Array(size, xp.float64)  # noqa: F841
            return size

        # this raises because on_missing_free='fail' it set globablly on the
        # RemoteJIT instance
        with pytest.raises(MissingFreeError):
            fn(10)

    def test_detect_call_to_free_buffer(self, rjit):
        @rjit('int32(int32)')
        def fn(size):
            a = xp.Array(size, xp.float64)
            free_buffer(a)
            return size

        with no_warnings(MissingFreeWarning):
            res = fn(10)
            assert res == 10

    def test_detect_call_to_free_buffer_non_global(self, rjit):
        # note, this is not a typo: we are aware that free_buffer is already
        # imported globally, but here we want to check that we detect the call
        # to free_buffer even when it's imported locally
        from rbc.omnisci_backend.omnisci_buffer import free_buffer

        @rjit('int32(int32)')
        def fn(size):
            a = xp.Array(size, xp.float64)
            free_buffer(a)
            return size

        with no_warnings(MissingFreeWarning):
            res = fn(10)
            assert res == 10

    def test_detect_call_to_method_free(self, rjit):
        @rjit('int32(int32)')
        def fn(size):
            a = xp.Array(size, xp.float64)
            a.free()
            return size

        with no_warnings(MissingFreeWarning):
            res = fn(10)
            assert res == 10<|MERGE_RESOLUTION|>--- conflicted
+++ resolved
@@ -32,12 +32,8 @@
 
     with pytest.raises(AssertionError, match='Warnings were raised'):
         with no_warnings(MissingFreeWarning):
-<<<<<<< HEAD
-            warnings.warn(MissingFreeWarning('hello'))
-=======
             c = test_no_warnings_decorator.__code__
             warnings.warn(MissingFreeWarning(c.co_name, c.co_filename, c.co_firstlineno))
->>>>>>> 5fc872ef
 
 
 class TestDetectMissingFree:
@@ -49,7 +45,7 @@
             a = xp.Array(size, xp.float64)  # noqa: F841
             return size
 
-        with pytest.warns(MissingFreeWarning, match='by function my_func'):
+        with pytest.warns(MissingFreeWarning, match='in function `my_func`'):
             res = my_func(10)
             assert res == 10
 
@@ -59,7 +55,7 @@
             a = xp.Array(size, xp.float64)  # noqa: F841
             return size
 
-        with pytest.raises(MissingFreeError, match='by function my_func'):
+        with pytest.raises(MissingFreeError, match='in function `my_func`'):
             my_func(10)
 
     def test_on_missing_free_ignore(self, rjit):
