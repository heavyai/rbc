import math
import pytest
import sys
import rbc.omnisci_backend as omni  # noqa: F401
from rbc.utils import get_version
<<<<<<< HEAD

=======
>>>>>>> 3f4f4688

rbc_omnisci = pytest.importorskip('rbc.omniscidb')
np = pytest.importorskip('numpy')
nb = pytest.importorskip('numba')
available_version, reason = rbc_omnisci.is_available()
pytestmark = pytest.mark.skipif(not available_version, reason=reason)
numba_version = get_version('numba')


@pytest.fixture(scope='module')
def omnisci():
    config = rbc_omnisci.get_client_config(debug=not True)
    m = rbc_omnisci.RemoteOmnisci(**config)
    table_name = 'rbc_test_omnisci_math'
    m.sql_execute('DROP TABLE IF EXISTS {table_name}'.format(**locals()))

    m.sql_execute(
        'CREATE TABLE IF NOT EXISTS {table_name}'
        ' (a BOOLEAN, b BOOLEAN, x DOUBLE, y DOUBLE, z DOUBLE, i INT, '
        'j INT, t INT[], td DOUBLE[], te INT[]);'
        .format(**locals()))

    for _i in range(1, 6):
        a = str((_i % 3) == 0).lower()
        b = str((_i % 2) == 0).lower()
        x = 0.1 + _i/10.0
        y = _i/6.0
        z = _i + 1.23
        i = _i
        j = i * 10
        t = 'ARRAY[%s]' % (', '.join(str(j + i) for i in range(-i, i+1)))
        td = 'ARRAY[%s]' % (', '.join(str(j + i/1.0) for i in range(-i, i+1)))
        te = 'Array[]'
        m.sql_execute(
            'insert into {table_name} values (\'{a}\', \'{b}\', {x}, {y},'
            ' {z}, {i}, {j}, {t}, {td}, {te})'
            .format(**locals()))

    m.table_name = table_name
    yield m

    m.sql_execute('DROP TABLE IF EXISTS {table_name}'.format(**locals()))


math_functions = [
    # Number-theoretic and representation functions
    ('ceil', 'int64(double)'),
    ('comb', 'int64(int64, int64)'),
    ('copysign', 'double(double, double)'),
    ('fabs', 'double(double)'),
    ('factorial', 'int64(int64)'),
    ('floor', 'double(double)'),
    ('fmod', 'double(double, double)'),
    ('frexp', 'double(double)'),  # returns a pair (m, e)
    ('fsum', 'double(double[])'),
    ('gcd', 'int(int, int)'),
    ('isclose', 'bool(double, double)'),
    ('isfinite', 'bool(double)'),
    ('isinf', 'bool(double)'),
    ('isnan', 'bool(double)'),
    ('isqrt', 'int64(int64)'),
    ('ldexp', 'double(double, int)'),
    ('modf', 'double(double, double)'),
    ('perm', 'int(int, int)'),
    ('prod', 'int64(int64[])'),
    ('remainder', 'double(double, double)'),
    ('trunc', 'double(double)'),
    # Power and logarithmic functions
    ('exp', 'double(double)'),
    ('expm1', 'double(double)'),
    ('log', 'double(double)'),
    ('log1p', 'double(double)'),
    ('log2', 'double(double)'),
    ('log10', 'double(double)'),
    ('pow', 'double(double, double)'),
    ('sqrt', 'double(double)'),
    # # Trigonometric functions
    ('acos', 'double(double)'),
    ('asin', 'double(double)'),
    ('atan', 'double(double)'),
    ('atan2', 'double(double, double)'),
    ('cos', 'double(double)'),
    ('dist', 'int64(int64[], int64[])'),
    ('hypot', 'double(double, double)'),
    ('sin', 'double(double)'),
    ('tan', 'double(double)'),
    ('degrees', 'double(double)'),
    ('radians', 'double(double)'),
    # # Hyperbolic functions
    ('acosh', 'double(double)'),
    ('asinh', 'double(double)'),
    ('atanh', 'double(double)'),
    ('cosh', 'double(double)'),
    ('sinh', 'double(double)'),
    ('tanh', 'double(double)'),
    # # Special functions
    ('erf', 'double(double)'),
    ('erfc', 'double(double)'),
    ('gamma', 'double(double)'),
    ('lgamma', 'double(double)'),
    # Constants
    ('pi', 'double(double)'),
    ('e', 'double(double)'),
    ('tau', 'double(double)'),
    ('inf', 'double(double)'),
    ('nan', 'double(double)'),
]


@pytest.mark.parametrize("fn_name, signature", math_functions,
                         ids=[item[0] for item in math_functions])
def test_math_function(omnisci, fn_name, signature):
    omnisci.reset()

    math_func = getattr(math, fn_name, None)
    if math_func is None:
        pytest.skip(f'{fn_name}: not available in {math.__name__} module'
                    f' of Python {sys.version.split(None, 1)[0]}')

    if not omnisci.has_cuda and \
        fn_name in ['prod', 'remainder', 'log2', 'comb', 'factorial', 'fsum',
                    'fmod', 'isclose', 'isqrt', 'ldexp', 'modf', 'dist',
                    'perm']:
        pytest.skip(f'{fn_name}: Numba uses cpython implementation! [rbc issue 156]')

    if omnisci.has_cuda and \
        fn_name in ['gcd', 'comb', 'factorial', 'fsum', 'isclose', 'isfinite',
                    'isqrt', 'ldexp', 'modf', 'perm', 'prod', 'remainder', 'log2',
                    'trunc', 'dist', 'fmod']:
        pytest.skip(f'CUDA target does not support {fn_name} function [rbc issue 156]')

    if omnisci.has_cuda and fn_name in ['floor']:
        pytest.skip(f'{fn_name} compilation crashes due to typing differences with CPU target'
                    ' [rbc issue 203]')

    if omnisci.has_cuda and fn_name in ['pow', 'gamma', 'lgamma']:
        pytest.skip(f'{fn_name} crashes with CUDA-enabled server [rbc issue 156/158]')

    if fn_name in ['frexp']:
        pytest.skip(f'{fn_name} returns a pair (m, e) [rbc issue 156/202]')

    if omnisci.has_cuda and numba_version <= (0, 52, 0):
        if fn_name in ['expm1', 'log1p', 'hypot', 'acosh', 'asinh', 'atanh',
                       'cosh', 'sinh', 'tanh', 'erf', 'erfc']:
            pytest.skip(f'{fn_name} requires numba version 0.52, currently using'
                        f' {".".join(map(str, numba_version))}')

    arity = signature.count(',') + 1
    kind = signature.split('(')[1].split(',')[0].split(')')[0]

    if fn_name in ['pi', 'e', 'tau', 'inf', 'nan']:
        fn = eval(f'lambda x: math.{fn_name}', dict(math=math))
    elif arity == 1:
        fn = eval(f'lambda x: math.{fn_name}(x)', dict(math=math))
    elif arity == 2:
        fn = eval(f'lambda x, y: math.{fn_name}(x, y)',
                  dict(math=math))
    else:
        raise NotImplementedError((signature, arity))

    if fn.__name__ == '<lambda>':
        # give lambda function a name
        fn.__name__ = fn_name

    omnisci(signature)(fn)

    omnisci.register()

    if kind == 'double':
        assert arity <= 3, arity
        xs = ', '.join('xyz'[:arity])
    elif kind.startswith('int'):
        assert arity <= 2, arity
        xs = ', '.join('ij'[:arity])
    elif kind.startswith('bool'):
        assert arity <= 2, arity
        xs = ', '.join('ab'[:arity])
    elif kind == 'constant':
        xs = ''
    else:
        raise NotImplementedError(kind)

    if fn_name in ['acosh', 'asinh']:
        xs = 'z'

    if fn_name in ['ldexp']:
        xs = 'x, i'

    query = f'select {xs}, {fn_name}({xs}) from {omnisci.table_name}'
    descr, result = omnisci.sql_execute(query)
    for args in list(result):
        result = args[-1]
        if fn_name in ['pi', 'e', 'tau', 'inf', 'nan']:
            expected = math_func
        else:
            expected = math_func(*args[:-1])
        if np.isnan(expected):
            assert np.isnan(result)
        else:
            assert(np.isclose(expected, result))


numpy_functions = [
    # Arithmetic functions:
    ('absolute', 'double(double)', np.absolute),
    ('conjugate', 'double(double)', np.conjugate),
    ('conj', 'double(double)', np.conjugate),
    ('fabs', 'double(double)', np.fabs),
    ('fmax', 'double(double, double)', np.fmax),
    ('fmin', 'double(double, double)', np.fmin),
    ('maximum', 'double(double, double)', np.maximum),
    ('minimum', 'double(double, double)', np.minimum),
    ('positive', 'double(double)', np.positive),
    ('negative', 'double(double)', np.negative),
    ('sign', 'double(double)', np.sign),
    ('reciprocal', 'double(double)', np.reciprocal),
    ('add', 'double(double, double)', np.add),
    ('subtract', 'double(double, double)', np.subtract),
    ('multiply', 'double(double, double)', np.multiply),
    ('divide', 'double(double, double)', np.divide),
    ('true_divide', 'double(double, double)', np.true_divide),
    ('floor_divide', 'double(double, double)', np.floor_divide),
    ('power', 'double(double, double)', np.power),
    ('float_power', 'double(double, double)', np.float_power),
    ('square', 'double(double)', np.square),
    ('sqrt', 'double(double)', np.sqrt),
    ('cbrt', 'double(double)', np.cbrt),   # not supported by numba
    ('remainder', 'double(double, double)', np.remainder),
    ('fmod', 'double(double, double)', np.fmod),
    ('modf', 'double(double, double)', np.mod),
    ('modi', 'int(int, int)', np.mod),
    ('divmod0', 'int(int, int)', lambda i, j: np.divmod(i, j)[0]),
    # Trigonometric functions:
    ('sin', 'double(double)', np.sin),
    ('cos', 'double(double)', np.cos),
    ('tan', 'double(double)', np.tan),
    ('arcsin', 'double(double)', np.arcsin),
    ('arccos', 'double(double)', np.arccos),
    ('arctan', 'double(double)', np.arctan),
    ('arctan2', 'double(double, double)', np.arctan2),
    ('hypot', 'double(double, double)', np.hypot),
    ('radians', 'double(double)', np.radians),
    ('rad2deg', 'double(double)', np.rad2deg),
    ('deg2rad', 'double(double)', np.deg2rad),
    ('degrees', 'double(double)', np.degrees),
    # Hyperbolic functions:
    ('sinh', 'double(double)', np.sinh),
    ('cosh', 'double(double)', np.cosh),
    ('tanh', 'double(double)', np.tanh),
    ('arcsinh', 'double(double)', np.arcsinh),
    ('arccosh', 'double(double)', np.arccosh),
    ('arctanh', 'double(double)', np.arctanh),
    # Exp-log functions:
    ('exp', 'double(double)', np.exp),
    ('expm1', 'double(double)', np.expm1),
    ('exp2', 'double(double)', np.exp2),
    ('log', 'double(double)', np.log),
    ('log10', 'double(double)', np.log10),
    ('log2', 'double(double)', np.log2),
    ('log1p', 'double(double)', np.log1p),
    ('logaddexp', 'double(double, double)', np.logaddexp),
    ('logaddexp2', 'double(double, double)', np.logaddexp2),
    ('ldexp', 'double(double, int)', np.ldexp),
    ('frexp0', 'double(double)', lambda x: np.frexp(x)[0]),
    # Rounding functions:
    ('around', 'double(double)', lambda x: np.around(x)),
    ('round2',  # round and round_ are not good names
     'double(double)', lambda x: np.round_(x)),  # force arity to 1
    ('floor', 'double(double)', np.floor),
    ('ceil', 'double(double)', np.ceil),
    ('trunc', 'double(double)', np.trunc),
    ('rint', 'double(double)', np.rint),
    ('spacing', 'double(double)', np.spacing),
    ('nextafter', 'double(double, double)', np.nextafter),
    # Rational functions:
    ('gcd', 'int(int, int)', np.gcd),
    ('lcm', 'int(int, int)', np.lcm),
    ('right_shift', 'int(int, int)', np.right_shift),
    ('left_shift', 'int64(int64, int64)', np.left_shift),
    # Misc functions
    ('heaviside', 'double(double, double)', np.heaviside),
    ('copysign', 'double(double, double)', np.copysign),
    # Bit functions:
    ('invert', 'int(int)', np.invert),
    ('bitwise_or', 'int(int, int)', np.bitwise_or),
    ('bitwise_xor', 'int(int, int)', np.bitwise_xor),
    ('bitwise_and', 'int(int, int)', np.bitwise_and),
    # Logical functions:
    ('isfinite', 'bool(double)', np.isfinite),
    ('isinf', 'bool(double)', np.isinf),
    ('isnan', 'bool(double)', np.isnan),
    ('signbit', 'bool(double)', np.signbit),
    ('less', 'bool(double, double)', np.less),
    ('less_equal', 'bool(double, double)', np.less_equal),
    ('greater', 'bool(double, double)', np.greater),
    ('greater_equal', 'bool(double, double)', np.greater_equal),
    ('equal', 'bool(double, double)', np.equal),
    ('not_equal', 'bool(double, double)', np.not_equal),
    ('logical_or', 'bool(bool, bool)', np.logical_or),
    ('logical_xor', 'bool(bool, bool)', np.logical_xor),
    ('logical_and', 'bool(bool, bool)', np.logical_and),
    ('logical_not', 'bool(bool)', np.logical_not),
    # missing ufunc-s as unsupported: matmul, isnat
]

if np is not None:
    for n, f in np.__dict__.items():
        if n in ['matmul', 'isnat']:  # UNSUPPORTED
            continue
        if isinstance(f, np.ufunc):
            for item in numpy_functions:
                if item[0].startswith(f.__name__):
                    break
            else:
                print(f'TODO: ADD {n} TEST TO {__file__}')


@pytest.mark.parametrize("fn_name, signature, np_func", numpy_functions,
                         ids=[item[0] for item in numpy_functions])
def test_numpy_function(omnisci, fn_name, signature, np_func):
    omnisci.reset()

    if fn_name in ['cbrt', 'float_power']:
        pytest.skip(f'Numba does not support {fn_name}')

    arity = signature.count(',') + 1
    kind = signature.split('(')[1].split(',')[0].split(')')[0]
    if isinstance(np_func, np.ufunc):
        # numba does not support jitting ufunc-s directly
        if arity == 1:
            fn = eval(f'lambda x: omni.{np_func.__name__}(x)', dict(omni=omni))
        elif arity == 2:
            fn = eval(f'lambda x, y: omni.{np_func.__name__}(x, y)',
                      dict(omni=omni))
        else:
            raise NotImplementedError((signature, arity))
    else:
        fn = np_func

    if fn.__name__ == '<lambda>':
        # give lambda function a name
        fn.__name__ = fn_name

    if available_version[:2] < (5, 4) and fn_name in \
            ['logical_or', 'logical_xor', 'logical_and', 'logical_not']:
        pytest.skip(
            f"using boolean arguments requires omniscidb v 5.4 or newer"
            f" (got {available_version}) [issue 108]")

    if fn_name in ['positive', 'divmod0', 'frexp0']:
        try:
            if arity == 1:
                nb.njit(fn)(0.5)
            elif arity == 2:
                nb.njit(fn)(0.5, 0.5)
        except nb.errors.TypingError as msg:
            msg = str(msg).splitlines()[1]
            pytest.skip(msg)

    if fn_name in ['spacing']:
        pytest.skip(f'{fn_name}: FIXME')

    if omnisci.has_cuda and fn_name in ['lcm']:
        # https://github.com/xnd-project/rbc/issues/71
        pytest.skip(f'{fn_name}: crashes CUDA enabled omniscidb server'
                    ' [rbc issue 71]')

    nb_version = get_version('numba')
    if nb_version < (0, 52) and omnisci.has_cuda and fn_name in [
            'arcsin', 'arccos', 'arctan', 'arctan2', 'hypot', 'sinh', 'cosh',
            'tanh', 'arcsinh', 'arccosh', 'arctanh', 'expm1', 'exp2', 'log2',
            'log1p', 'logaddexp2', 'ldexp', 'lcm', 'logaddexp', 'nextafter']:
        pytest.skip(f"{fn_name}: libdevice bindings requires numba 0.52 or newer,"
                    f" got Numba v{'.'.join(map(str, nb_version))}")

    if omnisci.version < (5, 2) and fn_name in [
            'sinh', 'cosh', 'tanh', 'rint', 'trunc', 'expm1', 'exp2', 'log2',
            'log1p', 'gcd', 'lcm', 'around', 'fmod', 'hypot']:
        # fix forbidden names
        fn_name += 'FIX'
        fn.__name__ = fn_name

    if omnisci.version < (5, 2) and omnisci.has_cuda and fn_name in [
            'fmax', 'fmin', 'power', 'sqrt', 'tan', 'radians', 'degrees'
    ]:
        # NativeCodegen.cpp:849 use of undefined value '@llvm.maxnum.f64'
        # NativeCodegen.cpp:849 invalid redefinition of function 'power'
        # NativeCodegen.cpp:849 invalid redefinition of function
        #                       'llvm.lifetime.start.p0i8'
        # NativeCodegen.cpp:849 invalid redefinition of function 'radians'
        pytest.skip(f'{fn_name}: crashes CUDA enabled omniscidb server < 5.2')

    omnisci(signature)(fn)

    omnisci.register()

    if fn_name == 'ldexp':
        xs = ', '.join('xi')
    elif kind == 'double':
        assert arity <= 3, arity
        xs = ', '.join('xyz'[:arity])
    elif kind.startswith('int'):
        assert arity <= 2, arity
        xs = ', '.join('ij'[:arity])
    elif kind.startswith('bool'):
        assert arity <= 2, arity
        xs = ', '.join('ab'[:arity])
    else:
        raise NotImplementedError(kind)
    query = f'select {xs}, {fn_name}({xs}) from {omnisci.table_name}'
    descr, result = omnisci.sql_execute(query)
    for args in list(result):
        result = args[-1]
        expected = np_func(*args[:-1])
        if np.isnan(expected):
            assert np.isnan(result)
        else:
            assert(np.isclose(expected, result))<|MERGE_RESOLUTION|>--- conflicted
+++ resolved
@@ -3,10 +3,6 @@
 import sys
 import rbc.omnisci_backend as omni  # noqa: F401
 from rbc.utils import get_version
-<<<<<<< HEAD
-
-=======
->>>>>>> 3f4f4688
 
 rbc_omnisci = pytest.importorskip('rbc.omniscidb')
 np = pytest.importorskip('numpy')
