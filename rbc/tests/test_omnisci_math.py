import pytest
import rbc.omnisci_backend as omni  # noqa: F401


rbc_omnisci = pytest.importorskip('rbc.omniscidb')
np = pytest.importorskip('numpy')
nb = pytest.importorskip('numba')
available_version, reason = rbc_omnisci.is_available()
pytestmark = pytest.mark.skipif(not available_version, reason=reason)


@pytest.fixture(scope='module')
def omnisci():
    config = rbc_omnisci.get_client_config(debug=not True)
    m = rbc_omnisci.RemoteOmnisci(**config)
    table_name = 'rbc_test_omnisci_math'
    m.sql_execute('DROP TABLE IF EXISTS {table_name}'.format(**locals()))

    m.sql_execute(
        'CREATE TABLE IF NOT EXISTS {table_name}'
        ' (a BOOLEAN, b BOOLEAN, x DOUBLE, y DOUBLE, z DOUBLE, i INT, '
        'j INT, t INT[], td DOUBLE[], te INT[]);'
        .format(**locals()))

    for _i in range(1, 6):
        a = str((_i % 3) == 0).lower()
        b = str((_i % 2) == 0).lower()
        x = 0.7 + _i/10.0
        y = _i/6.0
        z = _i + 1.23
        i = _i
        j = i * 10
        t = 'ARRAY[%s]' % (', '.join(str(j + i) for i in range(-i, i+1)))
        td = 'ARRAY[%s]' % (', '.join(str(j + i/1.0) for i in range(-i, i+1)))
        te = 'Array[]'
        m.sql_execute(
            'insert into {table_name} values (\'{a}\', \'{b}\', {x}, {y},'
            ' {z}, {i}, {j}, {t}, {td}, {te})'
            .format(**locals()))

    m.table_name = table_name
    yield m

    m.sql_execute('DROP TABLE IF EXISTS {table_name}'.format(**locals()))


numpy_functions = [
    # Arithmetic functions:
    ('absolute', 'double(double)', np.absolute),
    ('conjugate', 'double(double)', np.conjugate),
    ('conj', 'double(double)', np.conjugate),
    ('fabs', 'double(double)', np.fabs),
    ('fmax', 'double(double, double)', np.fmax),
    ('fmin', 'double(double, double)', np.fmin),
    ('maximum', 'double(double, double)', np.maximum),
    ('minimum', 'double(double, double)', np.minimum),
    ('positive', 'double(double)', np.positive),
    ('negative', 'double(double)', np.negative),
    ('sign', 'double(double)', np.sign),
    ('reciprocal', 'double(double)', np.reciprocal),
    ('add', 'double(double, double)', np.add),
    ('subtract', 'double(double, double)', np.subtract),
    ('multiply', 'double(double, double)', np.multiply),
    ('divide', 'double(double, double)', np.divide),
    ('true_divide', 'double(double, double)', np.true_divide),
    ('floor_divide', 'double(double, double)', np.floor_divide),
    ('power', 'double(double, double)', np.power),
    ('float_power', 'double(double, double)', np.float_power),
    ('square', 'double(double)', np.square),
    ('sqrt', 'double(double)', np.sqrt),
    ('cbrt', 'double(double)', np.cbrt),   # not supported by numba
    ('remainder', 'double(double, double)', np.remainder),
    ('fmod', 'double(double, double)', np.fmod),
    ('modf', 'double(double, double)', np.mod),
    ('modi', 'int(int, int)', np.mod),
    ('divmod0', 'int(int, int)', lambda i, j: np.divmod(i, j)[0]),
    # Trigonometric functions:
    ('sin', 'double(double)', np.sin),
    ('cos', 'double(double)', np.cos),
    ('tan', 'double(double)', np.tan),
    ('arcsin', 'double(double)', np.arcsin),
    ('arccos', 'double(double)', np.arccos),
    ('arctan', 'double(double)', np.arctan),
    ('arctan2', 'double(double, double)', np.arctan2),
    ('hypot', 'double(double, double)', np.hypot),
    ('radians', 'double(double)', np.radians),
    ('rad2deg', 'double(double)', np.rad2deg),
    ('deg2rad', 'double(double)', np.deg2rad),
    ('degrees', 'double(double)', np.degrees),
    # Hyperbolic functions:
    ('sinh', 'double(double)', np.sinh),
    ('cosh', 'double(double)', np.cosh),
    ('tanh', 'double(double)', np.tanh),
    ('arcsinh', 'double(double)', np.arcsinh),
    ('arccosh', 'double(double)', np.arccosh),
    ('arctanh', 'double(double)', np.arctanh),
    # Exp-log functions:
    ('exp', 'double(double)', np.exp),
    ('expm1', 'double(double)', np.expm1),
    ('exp2', 'double(double)', np.exp2),
    ('log', 'double(double)', np.log),
    ('log10', 'double(double)', np.log10),
    ('log2', 'double(double)', np.log2),
    ('log1p', 'double(double)', np.log1p),
    ('logaddexp', 'double(double, double)', np.logaddexp),
    ('logaddexp2', 'double(double, double)', np.logaddexp2),
    ('ldexp', 'double(double, int)', np.ldexp),
    ('frexp0', 'double(double)', lambda x: np.frexp(x)[0]),
    # Rounding functions:
    ('around', 'double(double)', lambda x: np.around(x)),
    ('round2',  # round and round_ are not good names
     'double(double)', lambda x: np.round_(x)),  # force arity to 1
    ('floor', 'double(double)', np.floor),
    ('ceil', 'double(double)', np.ceil),
    ('trunc', 'double(double)', np.trunc),
    ('rint', 'double(double)', np.rint),
    ('spacing', 'double(double)', np.spacing),
    ('nextafter', 'double(double, double)', np.nextafter),
    # Rational functions:
    ('gcd', 'int(int, int)', np.gcd),
    ('lcm', 'int(int, int)', np.lcm),
    ('right_shift', 'int(int, int)', np.right_shift),
    ('left_shift', 'int64(int64, int64)', np.left_shift),
    # Misc functions
    ('heaviside', 'double(double, double)', np.heaviside),
    ('heaviside', 'double(bool, bool)', np.heaviside),
    ('copysign', 'double(double, double)', np.copysign),
    # Bit functions:
    ('invert', 'int(int)', np.invert),
    ('bitwise_or', 'int(int, int)', np.bitwise_or),
    ('bitwise_xor', 'int(int, int)', np.bitwise_xor),
    ('bitwise_and', 'int(int, int)', np.bitwise_and),
    # Logical functions:
    ('isfinite', 'bool(double)', np.isfinite),
    ('isinf', 'bool(double)', np.isinf),
    ('isnan', 'bool(double)', np.isnan),
    ('signbit', 'bool(double)', np.signbit),
    ('less', 'bool(double, double)', np.less),
    ('less_equal', 'bool(double, double)', np.less_equal),
    ('greater', 'bool(double, double)', np.greater),
    ('greater_equal', 'bool(double, double)', np.greater_equal),
    ('equal', 'bool(double, double)', np.equal),
    ('not_equal', 'bool(double, double)', np.not_equal),
    ('logical_or', 'bool(bool, bool)', np.logical_or),
    ('logical_xor', 'bool(bool, bool)', np.logical_xor),
    ('logical_and', 'bool(bool, bool)', np.logical_and),
    ('logical_not', 'bool(bool)', np.logical_not),
    # missing ufunc-s as unsupported: matmul, isnat
]

if np is not None:
    for n, f in np.__dict__.items():
        if n in ['matmul', 'isnat']:  # UNSUPPORTED
            continue
        if isinstance(f, np.ufunc):
            for item in numpy_functions:
                if item[0].startswith(f.__name__):
                    break
            else:
                print(f'TODO: ADD {n} TEST TO {__file__}')


@pytest.mark.parametrize("fn_name, signature, np_func", numpy_functions,
                         ids=[item[0] for item in numpy_functions])
def test_numpy_function(omnisci, fn_name, signature, np_func):
    omnisci.reset()

    if fn_name == 'signbit':
        pytest.skip('np.signbit requires numba runtime')
    if fn_name in ['cbrt', 'float_power']:
        pytest.skip(f'Numba does not support {fn_name}')

    arity = signature.count(',') + 1
    kind = signature.split('(')[1].split(',')[0].split(')')[0]
    if isinstance(np_func, np.ufunc):
        # numba does not support jitting ufunc-s directly
        if arity == 1:
<<<<<<< HEAD
            fn = eval(f'lambda x: omni.{np_func.__name__}(x)', dict(omni=omni))
=======
            np_func = eval(f'lambda x: omni.{np_func.__name__}(x)',
                           dict(omni=omni))
>>>>>>> 5e01aa81
        elif arity == 2:
            fn = eval(f'lambda x, y: omni.{np_func.__name__}(x, y)',
                      dict(omni=omni))
        else:
            raise NotImplementedError((signature, arity))
    else:
        fn = np_func

    if fn.__name__ == '<lambda>':
        # give lambda function a name
        fn.__name__ = fn_name

<<<<<<< HEAD
    if available_version[:2] <= (5, 3) and fn_name in \
            ['logical_or', 'logical_xor', 'logical_and', 'logical_not']:
=======
    if available_version[:2] <= (5, 3) and \
       fn_name in ['logical_or', 'logical_xor', 'logical_and', 'logical_not']:
>>>>>>> 5e01aa81
        # Invalid use of Function(<ufunc 'logical_or'>) with
        # argument(s) of type(s): (boolean8, boolean8)
        pytest.skip(
            f'using boolean8 as {fn_name} argument not implemented for'
            ' omniscidb server < v 5.4')

<<<<<<< HEAD
    if fn_name in ['positive', 'float_power', 'cbrt', 'divmod0', 'frexp0']:
=======
    if fn_name in ['positive', 'divmod0', 'heaviside', 'frexp0']:
>>>>>>> 5e01aa81
        try:
            if arity == 1:
                nb.njit(fn)(0.5)
            elif arity == 2:
                nb.njit(fn)(0.5, 0.5)
        except nb.errors.TypingError as msg:
            msg = str(msg).splitlines()[1]
            pytest.skip(msg)

    if fn_name in ['ldexp', 'spacing', 'nextafter', 'signbit']:
        pytest.skip(f'{fn_name}: FIXME')

    if omnisci.has_cuda and fn_name in [
            'arcsin', 'arccos', 'arctan', 'arctan2', 'hypot', 'sinh', 'cosh',
            'tanh', 'arcsinh', 'arccosh', 'arctanh', 'expm1', 'exp2', 'log2',
            'log1p', 'logaddexp2']:
        # https://github.com/xnd-project/rbc/issues/59
        pytest.skip(f'{fn_name}: crashes CUDA enabled omniscidb server'
                    ' [rbc issue 59]')

    if omnisci.has_cuda and fn_name in ['logaddexp']:
        # https://github.com/xnd-project/rbc/issues/60
        pytest.skip(f'{fn_name}: crashes CUDA enabled omniscidb server'
                    ' [rbc issue 60]')

    if omnisci.has_cuda and fn_name in ['lcm']:
        # https://github.com/xnd-project/rbc/issues/71
        pytest.skip(f'{fn_name}: crashes CUDA enabled omniscidb server'
                    ' [rbc issue 71]')

    if omnisci.version < (5, 2) and fn_name in [
            'sinh', 'cosh', 'tanh', 'rint', 'trunc', 'expm1', 'exp2', 'log2',
            'log1p', 'gcd', 'lcm', 'around', 'fmod', 'hypot']:
        # fix forbidden names
        fn_name += 'FIX'
        fn.__name__ = fn_name

    if omnisci.version < (5, 2) and omnisci.has_cuda and fn_name in [
            'fmax', 'fmin', 'power', 'sqrt', 'tan', 'radians', 'degrees'
    ]:
        # NativeCodegen.cpp:849 use of undefined value '@llvm.maxnum.f64'
        # NativeCodegen.cpp:849 invalid redefinition of function 'power'
        # NativeCodegen.cpp:849 invalid redefinition of function
        #                       'llvm.lifetime.start.p0i8'
        # NativeCodegen.cpp:849 invalid redefinition of function 'radians'
        pytest.skip(f'{fn_name}: crashes CUDA enabled omniscidb server < 5.2')

    omnisci(signature)(fn)

    omnisci.register()

    if kind == 'double':
        assert arity <= 3, arity
        xs = ', '.join('xyz'[:arity])
    elif kind.startswith('int'):
        assert arity <= 2, arity
        xs = ', '.join('ij'[:arity])
    elif kind.startswith('bool'):
        assert arity <= 2, arity
        xs = ', '.join('ab'[:arity])
    else:
        raise NotImplementedError(kind)
    query = f'select {xs}, {fn_name}({xs}) from {omnisci.table_name}'
    descr, result = omnisci.sql_execute(query)
    for args in list(result):
        result = args[-1]
        expected = np_func(*args[:-1])
        if np.isnan(expected):
            assert np.isnan(result)
        else:
            assert(np.isclose(expected, result))<|MERGE_RESOLUTION|>--- conflicted
+++ resolved
@@ -175,12 +175,7 @@
     if isinstance(np_func, np.ufunc):
         # numba does not support jitting ufunc-s directly
         if arity == 1:
-<<<<<<< HEAD
             fn = eval(f'lambda x: omni.{np_func.__name__}(x)', dict(omni=omni))
-=======
-            np_func = eval(f'lambda x: omni.{np_func.__name__}(x)',
-                           dict(omni=omni))
->>>>>>> 5e01aa81
         elif arity == 2:
             fn = eval(f'lambda x, y: omni.{np_func.__name__}(x, y)',
                       dict(omni=omni))
@@ -193,24 +188,15 @@
         # give lambda function a name
         fn.__name__ = fn_name
 
-<<<<<<< HEAD
     if available_version[:2] <= (5, 3) and fn_name in \
             ['logical_or', 'logical_xor', 'logical_and', 'logical_not']:
-=======
-    if available_version[:2] <= (5, 3) and \
-       fn_name in ['logical_or', 'logical_xor', 'logical_and', 'logical_not']:
->>>>>>> 5e01aa81
         # Invalid use of Function(<ufunc 'logical_or'>) with
         # argument(s) of type(s): (boolean8, boolean8)
         pytest.skip(
             f'using boolean8 as {fn_name} argument not implemented for'
             ' omniscidb server < v 5.4')
 
-<<<<<<< HEAD
-    if fn_name in ['positive', 'float_power', 'cbrt', 'divmod0', 'frexp0']:
-=======
-    if fn_name in ['positive', 'divmod0', 'heaviside', 'frexp0']:
->>>>>>> 5e01aa81
+    if fn_name in ['positive', 'divmod0', 'frexp0']:
         try:
             if arity == 1:
                 nb.njit(fn)(0.5)
