--- conflicted
+++ resolved
@@ -1,9 +1,6 @@
 import pytest
 from rbc.tests import omnisci_fixture, sql_execute
-<<<<<<< HEAD
-=======
 from rbc.externals.omniscidb import table_function_error
->>>>>>> e363ab74
 import numpy as np
 
 
@@ -225,8 +222,6 @@
         assert r == ((i % 5) * 2, (i % 5) * 2 + 1)
 
 
-<<<<<<< HEAD
-=======
 def test_table_function_manager(omnisci):
     omnisci.require_version((5, 9), 'Requires omniscidb-internal PR 6035', label='master')
 
@@ -257,7 +252,6 @@
     assert(list(result) == expected)
 
 
->>>>>>> e363ab74
 @pytest.mark.parametrize("sleep", ['ct_sleep1', 'ct_sleep2'])
 @pytest.mark.parametrize("mode", [0, 1, 2, 3, 4])
 def test_parallel_execution(omnisci, sleep, mode):
@@ -326,9 +320,6 @@
         print('\nthread id:---> time, 1 character == 100 ms, `*` marks an UDTF execution')
         for start, end, thread_id in outputs:
             print(f'{thread_id:8x} :' + ' ' * ((start - origin) // 100)
-<<<<<<< HEAD
-                  + '*' * ((end - start) // 100))
-=======
                   + '*' * ((end - start) // 100))
 
 
@@ -359,5 +350,4 @@
                 my_divide(CURSOR(SELECT f8 FROM {omnisci.table_name}), 0)
             );
         """)
-    assert exc.match('Error executing table function: division by zero')
->>>>>>> e363ab74
+    assert exc.match('Error executing table function: division by zero')