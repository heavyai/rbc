--- conflicted
+++ resolved
@@ -409,93 +409,4 @@
         .format(**locals()))
     _, result = omnisci.sql_execute(query)
 
-<<<<<<< HEAD
-    assert list(result)[0] == (0,)
-
-
-def test_np_cumsum(omnisci):
-    omnisci.reset()
-
-    import numpy as np
-
-    @omnisci('int64[](int64[])')
-    def np_cumsum(a):
-        return np.cumsum(a)
-
-    query = (
-        'select i8, np_cumsum(i8) from {omnisci.table_name};'
-        .format(**locals()))
-    _, result = omnisci.sql_execute(query)
-
-    inp, out = list(result)[0]
-    expected = np.cumsum(inp)
-    assert np.isclose(expected, out, equal_nan=True).all()
-
-
-def test_np_zeros(omnisci):
-    omnisci.reset()
-
-    import numpy as np
-    import rbc.omnisci_array as omni
-    from numba.core import types
-
-    @omnisci('double[](int64)')
-    def np_zeros(sz):
-        return omni.zeros(sz, types.double)
-
-    query = (
-        'select np_zeros(3);'
-        .format(**locals())
-    )
-    _, result = omnisci.sql_execute(query)
-
-    out = list(result)[0]
-    expected = np.zeros(3)
-    assert np.isclose(expected, out).all()
-
-
-def test_np_ones(omnisci):
-    omnisci.reset()
-
-    import numpy as np
-    import rbc.omnisci_array as omni
-
-    @omnisci('double[](int64)')
-    def np_ones(sz):
-        return omni.ones(sz)
-
-    query = (
-        'select np_ones(3);'
-        .format(**locals())
-    )
-    _, result = omnisci.sql_execute(query)
-
-    out = list(result)[0]
-    expected = np.ones(3)
-    assert np.isclose(expected, out).all()
-
-
-def test_np_full(omnisci):
-    omnisci.reset()
-
-    import numpy as np
-    import rbc.omnisci_array as omni
-    from numba.core import types
-
-    @omnisci('double[](int64, double)')
-    def np_full(sz, fill_value):
-        a = omni.full(sz, fill_value, types.double)
-        return a
-
-    query = (
-        'select np_full(5, 3);'  # XXX: Replace 3 by 3.0
-        .format(**locals())
-    )
-    _, result = omnisci.sql_execute(query)
-
-    out = list(result)[0]
-    expected = np.full(5, 3.0)
-    assert np.isclose(expected, out).all()
-=======
-    assert list(result)[0] == (0,)
->>>>>>> 314e81f0
+    assert list(result)[0] == (0,)