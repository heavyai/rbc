__all__ = ['heavydb_fixture', 'sql_execute']


import os
import pytest
import warnings
import numpy
from collections import defaultdict


def assert_equal(actual, desired):
    """Test equality of actual and desired.

    When both inputs are numpy array or number objects, test equality
    of dtype attributes as well.
    """
    numpy.testing.assert_equal(actual, desired)

    if isinstance(actual, numpy.ndarray) and isinstance(desired, numpy.ndarray):
        numpy.testing.assert_equal(actual.dtype, desired.dtype)
    elif isinstance(actual, numpy.number) and isinstance(desired, numpy.number):
        numpy.testing.assert_equal(actual.dtype, desired.dtype)


def sql_execute(query):
    """Execute a SQL statement to heavydb server using global instance.

    Use when the query does not require registration of new UDF/UDTFs.
    """
    rbc_heavydb = pytest.importorskip('rbc.heavydb')
    heavydb = next(rbc_heavydb.global_heavydb_singleton)
    return heavydb.sql_execute(query)


def heavydb_fixture(caller_globals, minimal_version=(0, 0),
                    suffices=['', '10', 'null', 'array', 'arraynull'],
                    load_columnar=True, load_test_data=True, debug=False):
    """Usage from a rbc/tests/test_xyz.py file:

    .. code-block:: python

       import pytest
       from rbc.tests import heavydb_fixture

       @pytest.fixture(scope='module')
       def omnisci():
           from o in heavydb_fixture(globals()):
               # do some customization here
               yield o

    This fixture creates the following tables:

    f'{heavydb.table_name}' - contains columns f8, f4, i8, i4, i2, i1,
                              b with row size 5.

    f'{heavydb.table_name}10' - contains columns f8, f4, i8, i4, i2,
                                i1, b with row size 10.

    f'{heavydb.table_name}null' - contains columns f8, f4, i8, i4, i2,
                                  i1, b with row size 5, contains null
                                  values

    f'{heavydb.table_name}array' - contains arrays f8, f4, i8, i4, i2,
                                   i1, b with row size 5

    f'{heavydb.table_name}arraynull' - contains arrays f8, f4, i8, i4, i2,
                                       i1, b with row size 5, contains null
                                       values.
    """
    rbc_heavydb = pytest.importorskip('rbc.heavydb')
    available_version, reason = rbc_heavydb.is_available()

    def require_version(version, message=None, label=None):
        """Execute pytest.skip(...) if version is older than available_version.

        Some tests can be run only when using heavydb server built
        from a particular branch of heavydb.  So, when the specified
        version and the heavydb version match exactly and these
        correspond to the current development version, if the
        specified label does not match with the value of envrinment
        variable OMNISCIDB_DEV_LABEL, then the corresponing test will
        be skipped. Use label 'docker-dev' when using heavydb dev
        docker image.

        """
        # The available version (of the heavydb server) has date and
        # hash bits, however, these are useless for determining the
        # version ordering (in the case of available_version[:3] ==
        # version) because the date corresponds to the date of
        # building the server and the hash corresponds to some commit
        # of some repository (heavydb or heavydb-internal) and it
        # does not provide easy date information.
        #
        # The condition available_version[:3] == version can appear in
        # the following cases (given in the order of from newer to
        # older):
        # 1. heavydb is built against a heavydb-internal PR branch
        # (assuming it is rebased against master)
        # 2. heavydb is built against heavydb-internal master branch
        # 3. heavydb is built against heavydb master branch
        # 4. heavydb is built against heavydb dev docker
        # 5. heavydb is built against heavydb/heavydb-internal release tag
        #
        # rbc testing suite may use features that exists in the head
        # of the above list but not in the tail of it. So we have a
        # problem of deciding if a particular test should be disabled
        # or not for a given case while there is no reliable way to
        # tell from heavydb version if the server has the particular
        # feature or not. To resolve this, we use label concept as
        # explained in the doc-string.
        #

        if not available_version:
            pytest.skip(reason)

<<<<<<< HEAD
        # Requires update when heavydb-internal bumps up version number:
        current_development_version = (6, 0, 0)
=======
        # Requires update when omniscidb-internal bumps up version number:
        current_development_version = (6, 1, 0)
>>>>>>> ea89199e
        if available_version[:3] > current_development_version:
            warnings.warn(f'{available_version}) is newer than development version'
                          f' ({current_development_version}), please update the latter!')

        assert isinstance(version, tuple)
        if version > available_version[:3]:
            _reason = f'test requires version {version} or newer, got {available_version}'
            if message is not None:
                _reason += f': {message}'
            pytest.skip(_reason)

        if label is not None:
            env_label = os.environ.get('OMNISCIDB_DEV_LABEL')
            if env_label and label == 'docker-dev':
                # docker-dev is some older master, so it must work
                # with the current master as well as with branches based on the current master.
                label = 'master'
            if label == 'master' and env_label and env_label != 'docker-dev':
                # assuming that the branch given in the label is
                # up-to-date with respect to master branch. If it is
                # not, one should rebase the branch against the
                # master.
                label = env_label
            if env_label is None:
                warnings.warn('Environment does not specify label (OMNISCIDB_DEV_LABEL is unset).'
                              ' Tests with development labels will not be run.')
            if env_label != label:
                _reason = (f'test requires version {version} with label {label},'
                           f' got {available_version} with label {env_label}')
                if message is not None:
                    _reason += f': {message}'
                pytest.skip(_reason)

            if version < available_version[:3]:
                # in the case the branch given in the label was never
                # merged, consider removing the corresponding test
                warnings.warn(f'detected test requiring {version} with out-of-date label {label}.'
                              ' Please reset test label to None.')

    # Throw an error on Travis CI if the server is not available
    if "TRAVIS" in os.environ and not available_version:
        pytest.exit(msg=reason, returncode=1)

    require_version(minimal_version)

    filename = caller_globals['__file__']
    table_name = os.path.splitext(os.path.basename(filename))[0]

    config = rbc_heavydb.get_client_config(debug=debug)
    m = rbc_heavydb.RemoteHeavyDB(**config)

    if not load_test_data:
        yield m
        return

    sqltypes = ['FLOAT', 'DOUBLE', 'TINYINT', 'SMALLINT', 'INT', 'BIGINT',
                'BOOLEAN']
    arrsqltypes = [t + '[]' for t in sqltypes]
    # todo: TEXT ENCODING DICT, TEXT ENCODING NONE, TIMESTAMP, TIME,
    # DATE, DECIMAL/NUMERIC, GEOMETRY: POINT, LINESTRING, POLYGON,
    # MULTIPOLYGON, See
    # https://docs.heavy.ai/sql/data-definition-ddl/datatypes-and-fixed-encoding
    colnames = ['f4', 'f8', 'i1', 'i2', 'i4', 'i8', 'b']
    table_defn = ',\n'.join('%s %s' % (n, t)
                            for t, n in zip(sqltypes, colnames))
    arrtable_defn = ',\n'.join('%s %s' % (n, t)
                               for t, n in zip(arrsqltypes, colnames))

    for suffix in suffices:
        m.sql_execute(f'DROP TABLE IF EXISTS {table_name}{suffix}')
        if 'array' in suffix:
            m.sql_execute(f'CREATE TABLE IF NOT EXISTS {table_name}{suffix} ({arrtable_defn});')
        else:
            m.sql_execute(f'CREATE TABLE IF NOT EXISTS {table_name}{suffix} ({table_defn});')

    if load_columnar:
        # fast method using load_table_columnar thrift endpoint, use for large tables
        def row_value(row, col, colname, null=False, arr=False):
            if arr:
                if null and (0 == (row + col) % 2):
                    return None
                a = [row_value(row + i, col, colname, null=null, arr=False) for i in range(row)]
                return a
            if null and (0 == (row + col) % 3):
                return None
            if colname == 'b':
                return row % 2 == 0
            return row

        for suffix in suffices:
            columns = defaultdict(list)
            for j, n in enumerate(colnames):
                for i in range(10 if '10' in suffix else 5):
                    v = row_value(i, j, n, null=('null' in suffix), arr=('array' in suffix))
                    columns[n].append(v)
            m.load_table_columnar(f'{table_name}{suffix}', **columns)

    else:
        # slow method using SQL query statements
        def row_value(row, col, colname, null=False, arr=False):
            if arr:
                if null and (0 == (row + col) % 2):
                    return 'NULL'
                a = [row_value(row + i, col, colname, null=null, arr=False) for i in range(row)]
                return '{' + ', '.join(map(str, a)) + '}'
            if null and (0 == (row + col) % 3):
                return 'NULL'
            if colname == 'b':
                return ("'true'" if row % 2 == 0 else "'false'")
            return row

        for i in range(10):
            if i < 5:
                for suffix in suffices:
                    if suffix == '':
                        table_row = ', '.join(str(row_value(i, j, n))
                                              for j, n in enumerate(colnames))
                    elif suffix == 'null':
                        table_row = ', '.join(str(row_value(i, j, n, null=True))
                                              for j, n in enumerate(colnames))
                    elif suffix == 'array':
                        table_row = ', '.join(str(row_value(i, j, n, arr=True))
                                              for j, n in enumerate(colnames))
                    elif suffix == 'arraynull':
                        table_row = ', '.join(str(row_value(i, j, n, null=True, arr=True))
                                              for j, n in enumerate(colnames))
                    else:
                        continue
                    m.sql_execute(f'INSERT INTO {table_name}{suffix} VALUES ({table_row})')
            if i < 10 and '10' in suffices:
                table_row = ', '.join(str(row_value(i, j, n)) for j, n in enumerate(colnames))
                m.sql_execute(f'INSERT INTO {table_name}10 VALUES ({table_row})')

    m.table_name = table_name
    m.require_version = require_version
    yield m
    for suffix in suffices:
        m.sql_execute(f'DROP TABLE IF EXISTS {table_name}{suffix}')<|MERGE_RESOLUTION|>--- conflicted
+++ resolved
@@ -112,14 +112,8 @@
 
         if not available_version:
             pytest.skip(reason)
-
-<<<<<<< HEAD
         # Requires update when heavydb-internal bumps up version number:
-        current_development_version = (6, 0, 0)
-=======
-        # Requires update when omniscidb-internal bumps up version number:
         current_development_version = (6, 1, 0)
->>>>>>> ea89199e
         if available_version[:3] > current_development_version:
             warnings.warn(f'{available_version}) is newer than development version'
                           f' ({current_development_version}), please update the latter!')
