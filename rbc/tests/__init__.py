--- conflicted
+++ resolved
@@ -30,6 +30,14 @@
     f'{omnisci.table_name}null' - contains columns f8, f4, i8, i4, i2,
                                   i1, b with row size 5, contains null
                                   values.
+
+    f'{omnisci.table_name}array' - contains columns f8, f4, i8, i4, i2,
+                                   i1, b with row size 5, contains null
+                                   values.
+
+    f'{omnisci.table_name}arraynull' - contains columns f8, f4, i8, i4, i2,
+                                       i1, b with row size 5, contains null
+                                       values.
     """
     rbc_omnisci = pytest.importorskip('rbc.omniscidb')
     available_version, reason = rbc_omnisci.is_available()
@@ -64,34 +72,6 @@
     # https://www.omnisci.com/docs/latest/5_datatypes.html
     colnames = ['f4', 'f8', 'i1', 'i2', 'i4', 'i8', 'b']
     table_defn = ',\n'.join('%s %s' % (n, t)
-<<<<<<< HEAD
-                            for n, t in zip(colnames, sqltypes))
-    m.sql_execute(f'CREATE TABLE IF NOT EXISTS {table_name} ({table_defn});')
-    m.sql_execute(f'CREATE TABLE IF NOT EXISTS {table_name}10 ({table_defn});')
-    m.sql_execute(f'CREATE TABLE IF NOT EXISTS {table_name}null ({table_defn});')
-
-    array_table_defn = ',\n'.join(f'{n} {t}[]'
-                                  for n, t in zip(colnames, sqltypes))
-    m.sql_execute(f'CREATE TABLE IF NOT EXISTS {table_name}array_null ({array_table_defn});')
-
-    def row_value(row, col, colname, null=False):
-        if null:
-            return 'NULL'
-        if colname == 'b':
-            return ("'true'" if row % 2 == 0 else "'false'")
-        return row
-
-    for i in range(10):
-        if i < 5:
-            table_row = ', '.join(str(row_value(i, j, n)) for j, n in enumerate(colnames))
-            m.sql_execute(f'INSERT INTO {table_name} VALUES ({table_row})')
-            table_row = ', '.join(str(row_value(i, j, n, null=(0 == (i + j) % 3)))
-                                  for j, n in enumerate(colnames))
-            m.sql_execute(f'INSERT INTO {table_name}null VALUES ({table_row})')
-        if i < 10:
-            table_row = ', '.join(str(row_value(i, j, n)) for j, n in enumerate(colnames))
-            m.sql_execute(f'INSERT INTO {table_name}10 VALUES ({table_row})')
-=======
                             for t, n in zip(sqltypes, colnames))
     arrtable_defn = ',\n'.join('%s %s' % (n, t)
                                for t, n in zip(arrsqltypes, colnames))
@@ -107,11 +87,11 @@
         # fast method using load_table_columnar thrift endpoint, use for large tables
         def row_value(row, col, colname, null=False, arr=False):
             if arr:
-                if null and (0 == (row + col) % 2):
+                if null and (0 == (row) % 2):
                     return None
                 a = [row_value(row + i, col, colname, null=null, arr=False) for i in range(row)]
                 return a
-            if null and (0 == (row + col) % 3):
+            if null and (0 == (row) % 3):
                 return None
             if colname == 'b':
                 return row % 2 == 0
@@ -129,11 +109,11 @@
         # slow method using SQL query statements
         def row_value(row, col, colname, null=False, arr=False):
             if arr:
-                if null and (0 == (row + col) % 2):
+                if null and (0 == (row) % 2):
                     return 'NULL'
                 a = [row_value(row + i, col, colname, null=null, arr=False) for i in range(row)]
                 return '{' + ', '.join(map(str, a)) + '}'
-            if null and (0 == (row + col) % 3):
+            if null and (0 == (row) % 3):
                 return 'NULL'
             if colname == 'b':
                 return ("'true'" if row % 2 == 0 else "'false'")
@@ -160,23 +140,9 @@
             if i < 10 and '10' in suffices:
                 table_row = ', '.join(str(row_value(i, j, n)) for j, n in enumerate(colnames))
                 m.sql_execute(f'INSERT INTO {table_name}10 VALUES ({table_row})')
->>>>>>> 1d7362ed
-
-    m.sql_execute(f'insert into {table_name}array_null values '
-                  '(NULL, NULL, NULL, NULL, NULL, NULL, NULL);')
-    m.sql_execute(f"insert into {table_name}array_null values ("
-                  "{1.0, 2.0}, {2.0, 3.0}, {0, 1}, {2, 2},"
-                  "{2, 3}, {3, 4}, {'false', 'true'});")
 
     m.table_name = table_name
     m.require_version = require_version
     yield m
-<<<<<<< HEAD
-    m.sql_execute(f'DROP TABLE IF EXISTS {table_name}')
-    m.sql_execute(f'DROP TABLE IF EXISTS {table_name}10')
-    m.sql_execute(f'DROP TABLE IF EXISTS {table_name}null')
-    m.sql_execute(f'DROP TABLE IF EXISTS {table_name}array_null')
-=======
     for suffix in suffices:
-        m.sql_execute(f'DROP TABLE IF EXISTS {table_name}{suffix}')
->>>>>>> 1d7362ed
+        m.sql_execute(f'DROP TABLE IF EXISTS {table_name}{suffix}')