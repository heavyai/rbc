"""Collections of library function names.
"""


class Library:
    """Base class for a collection of library function names.
    """

    @staticmethod
    def get(libname, _cache={}):
        if libname in _cache:
            return _cache[libname]
        if libname == 'stdlib':
            r = Stdlib()
        elif libname == 'stdio':
            r = Stdio()
        elif libname == 'm':
            r = Mlib()
        elif libname == 'libdevice':
            r = Libdevice()
        elif libname == 'nvvm':
            r = NVVMIntrinsics()
        elif libname == 'llvm':
            r = LLVMIntrinsics()
        elif libname == 'omniscidb':
            r = OmnisciDB()
        else:
            raise ValueError(f'Unknown library {libname}')
        _cache[libname] = r
        return r

    def __contains__(self, fname):
        return self.check(fname)

    def check(self, fname):
        """
        Return True if library contains a function with given name.
        """
        if fname in self._function_names:
            return True

        for func in self._function_names:
            if func.endswith('.*') and fname.startswith(func[:-2]):
                return True

        return False


class OmnisciDB(Library):

    name = 'omniscidb'

    _function_names = list('''
<<<<<<< HEAD
    allocate_varlen_buffer set_output_row_size
    TableFunctionManager_error_message TableFunctionManager_set_output_row_size
=======
    allocate_varlen_buffer set_output_row_size table_function_error
>>>>>>> eb3bcafc
    '''.strip().split())


class Stdlib(Library):
    """
    Reference: http://www.cplusplus.com/reference/cstdlib/
    """
    name = 'stdlib'
    _function_names = list(''' atof atoi atol atoll strtod strtof strtol strtold strtoll strtoul
    strtoull rand srand calloc free malloc realloc abort atexit
    at_quick_exit exit getenv quick_exit system bsearch qsort abs div
    labs ldiv llabs lldiv mblen mbtowc wctomb mbstowcs wcstombs '''.strip().split())


class Stdio(Library):
    """
    Reference: http://www.cplusplus.com/reference/cstdio/
    """
    name = 'stdio'

    _function_names = list(''' remove rename tmpfile tmpnam fclose fflush fopen freopen setbuf
    setvbuf fprintf fscanf printf scanf snprintf sprintf sscanf
    vfprintf vfscanf vprintf vscanf vsnprintf vsprintf vsscanf fgetc
    fgets fputc fputs getc getchar gets putc putchar puts ungetc fread
    fwrite fgetpos fseek fsetpos ftell rewind clearerr feof ferror
    perror '''.strip().split())


class Mlib(Library):
    """
    References:
      https://www.gnu.org/software/libc/manual/html_node/Mathematics.html
      https://en.cppreference.com/w/cpp/header/cmath
    """
    name = 'm'

    _function_names = list('''sin sinf sinl cos cosf cosl tan tanf tanl sincos sincosf sincosl
    csin csinf csinl ccos ccosf ccosl ctan ctanf ctanl asin asinf
    asinl acos acosf acosl atan atanf atanl atan2 atan2f atan2l casin
    casinf casinl cacos cacosf cacosl catan catanf catanl exp expf
    expl exp2 exp2f exp2l exp10 exp10f exp10l log logf logl log2 log2f
    log2l log10 log10f log10l logb logbf logbl ilogb ilogbf ilogbl pow
    powf powl sqrt sqrtf sqrtl cbrt cbrtf cbrtl hypot hypotf hypotl
    expm1 expm1f expm1l log1p log1pf log1pl clog clogf clogl clog10
    clog10f clog10l csqrt csqrtf csqrtl cpow cpowf cpowl sinh sinhf
    sinhl cosh coshf coshl tanh tanhf tanhl csinh csinhf csinhl ccosh
    ccoshf ccoshl ctanh ctanhf ctanhl asinh asinhf asinhl acosh acoshf
    acoshl atanh atanhf atanhl casinh casinhf casinhl cacosh cacoshf
    cacoshl catanh catanhf catanhl erf erff erfl erfc erfcf erfcl
    lgamma lgammaf lgammal tgamma tgammaf tgammal lgamma_r lgammaf_r
    lgammal_r gamma gammaf gammal j0 j0f j0l j1 j1f j1l jn jnf jnl y0
    y0f y0l y1 y1f y1l yn ynf ynl rand srand rand_r random srandom
    initstate setstate random_r srandom_r initstate_r setstate_r
    drand48 erand48 lrand48 nrand48 mrand48 jrand48 srand48 seed48
    lcong48 drand48_r erand48_r lrand48_r nrand48_r mrand48_r
    jrand48_r srand48_r seed48_r lcong48_r abs labs llabs fabs fabsf
    fabsl cabs cabsf cabsl frexp frexpf frexpl ldexp ldexpf ldexpl
    scalb scalbf scalbl scalbn scalbnf scalbnl significand
    significandf significandl ceil ceilf ceill floor floorf floorl
    trunc truncf truncl rint rintf rintl nearbyint nearbyintf
    nearbyintl round roundf roundl roundeven roundevenf roundevenl
    lrint lrintf lrintl lround lroundf lroundl llround llroundf
    llroundl fromfp fromfpf fromfpl ufromfp ufromfpf ufromfpl fromfpx
    fromfpxf fromfpxl ufromfpx ufromfpxf ufromfpxl modf modff modfl
    fmod fmodf fmodl remainder remainderf remainderl drem dremf dreml
    copysign copysignf copysignl signbit signbitf signbitl nextafter
    nextafterf nextafterl nexttoward nexttowardf nexttowardl nextup
    nextupf nextupl nextdown nextdownf nextdownl nan nanf nanl
    canonicalize canonicalizef canonicalizel getpayload getpayloadf
    getpayloadl setpayload setpayloadf setpayloadl setpayloadsig
    setpayloadsigf setpayloadsigl isgreater isgreaterequal isless
    islessequal islessgreater isunordered iseqsig totalorder
    totalorderf totalorderl totalordermag totalorderf totalorderl fmin
    fminf fminl fmax fmaxf fmaxl fminmag fminmagf fminmagl fmaxmag
    fmaxmagf fmaxmagl fdim fdimf fdiml fma fmaf fmal fadd faddf faddl
    fsub fsubf fsubl fmul fmulf fmull fdiv fdivf fdivl llrint llrintf
    llrintl'''.strip().split())


def drop_suffix(f):
    s = f.rsplit('.', 1)[-1]
    if s in ['p0i8', 'f64', 'f32', 'i1', 'i8', 'i16', 'i32', 'i64', 'i128']:
        f = f[:-len(s)-1]
        return drop_suffix(f)
    return f


def get_llvm_name(f, prefix='llvm.'):
    """Return normalized name of a llvm intrinsic name.
    """
    if f.startswith(prefix):
        return drop_suffix(f[len(prefix):])
    return f


class LLVMIntrinsics(Library):
    """LLVM intrinsic function names with prefix `llvm.` removed.

    Reference: https://llvm.org/docs/LangRef.html#intrinsic-functions
    """
    name = 'llvm'

    def check(self, fname):
        if fname.startswith('llvm.'):
            return Library.check(self, get_llvm_name(fname))
        return False

    _function_names = list(''' va_start va_end va_copy gcroot gcread gcwrite returnaddress
    addressofreturnaddress sponentry frameaddress stacksave
    stackrestore get.dynamic.area.offset prefetch pcmarker
    readcyclecounter clear_cache instrprof.increment
    instrprof.increment.step instrprof.value.profile thread.pointer
    call.preallocated.setup call.preallocated.arg
    call.preallocated.teardown abs smax smin umax umin memcpy
    memcpy.inline memmove sqrt powi sin cos pow exp exp2 log log10
    log2 fma fabs minnum maxnum minimum maximum copysign floor ceil
    trunc rint nearbyint round roundeven lround llround lrint llrint
    ctpop ctlz cttz fshl fshr sadd.with.overflow uadd.with.overflow
    ssub.with.overflow usub.with.overflow smul.with.overflow
    umul.with.overflow sadd.sat uadd.sat ssub.sat usub.sat sshl.sat
    ushl.sat smul.fix umul.fix smul.fix.sat umul.fix.sat sdiv.fix
    udiv.fix sdiv.fix.sat udiv.fix.sat canonicalize fmuladd
    set.loop.iterations test.set.loop.iterations loop.decrement.reg
    loop.decrement vector.reduce.add vector.reduce.fadd
    vector.reduce.mul vector.reduce.fmul vector.reduce.and
    vector.reduce.or vector.reduce.xor vector.reduce.smax
    vector.reduce.smin vector.reduce.umax vector.reduce.umin
    vector.reduce.fmax vector.reduce.fmin matrix.transpose
    matrix.multiply matrix.column.major.load matrix.column.major.store
    convert.to.fp16 convert.from.fp16 init.trampoline
    adjust.trampoline lifetime.start lifetime.end invariant.start
    invariant.end launder.invariant.group strip.invariant.group
    experimental.constrained.fadd experimental.constrained.fsub
    experimental.constrained.fmul experimental.constrained.fdiv
    experimental.constrained.frem experimental.constrained.fma
    experimental.constrained.fptoui experimental.constrained.fptosi
    experimental.constrained.uitofp experimental.constrained.sitofp
    experimental.constrained.fptrunc experimental.constrained.fpext
    experimental.constrained.fmuladd experimental.constrained.sqrt
    experimental.constrained.pow experimental.constrained.powi
    experimental.constrained.sin experimental.constrained.cos
    experimental.constrained.exp experimental.constrained.exp2
    experimental.constrained.log experimental.constrained.log10
    experimental.constrained.log2 experimental.constrained.rint
    experimental.constrained.lrint experimental.constrained.llrint
    experimental.constrained.nearbyint experimental.constrained.maxnum
    experimental.constrained.minnum experimental.constrained.maximum
    experimental.constrained.minimum experimental.constrained.ceil
    experimental.constrained.floor experimental.constrained.round
    experimental.constrained.roundeven experimental.constrained.lround
    experimental.constrained.llround experimental.constrained.trunc
    experimental.gc.statepoint experimental.gc.result experimental.gc.relocate
    experimental.gc.get.pointer.base experimental.gc.get.pointer.offset
    experimental.vector.reduce.add.* experimental.vector.reduce.fadd.*
    experimental.vector.reduce.mul.* experimental.vector.reduce.fmul.*
    experimental.vector.reduce.and.* experimental.vector.reduce.or.*
    experimental.vector.reduce.xor.* experimental.vector.reduce.smax.*
    experimental.vector.reduce.smin.* experimental.vector.reduce.umax.*
    experimental.vector.reduce.umin.* experimental.vector.reduce.fmax.*
    experimental.vector.reduce.fmin.*
    flt.rounds var.annotation ptr.annotation annotation
    codeview.annotation trap debugtrap stackprotector stackguard
    objectsize expect expect.with.probability assume ssa_copy
    type.test type.checked.load donothing experimental.deoptimize
    experimental.guard experimental.widenable.condition load.relative
    sideeffect is.constant ptrmask vscale
    memcpy.element.unordered.atomic memmove.element.unordered.atomic
    memset.element.unordered.atomic objc.autorelease
    objc.autoreleasePoolPop objc.autoreleasePoolPush
    objc.autoreleaseReturnValue objc.copyWeak objc.destroyWeak
    objc.initWeak objc.loadWeak objc.loadWeakRetained objc.moveWeak
    objc.release objc.retain objc.retainAutorelease
    objc.retainAutoreleaseReturnValue
    objc.retainAutoreleasedReturnValue objc.retainBlock
    objc.storeStrong objc.storeWeak preserve.array.access.index
    preserve.union.access.index preserve.struct.access.index
    masked.store.* '''.strip().split())


class NVVMIntrinsics(Library):
    """NVVM intrinsic function names with prefix `llvm.` removed.

    Reference: https://docs.nvidia.com/cuda/nvvm-ir-spec/index.html#intrinsic-functions
    """
    name = 'nvvm'

    def check(self, fname):
        if fname.startswith('llvm.'):
            return Library.check(self, get_llvm_name(fname))
        return False

    _function_names = list(''' memcpy memmove memset sqrt fma bswap ctpop ctlz cttz fmuladd
    convert.to.fp16.f32 convert.from.fp16.f32 convert.to.fp16
    convert.from.fp16 lifetime.start lifetime.end invariant.start
    invariant.end var.annotation ptr.annotation annotation expect
    donothing '''.strip().split())


class Libdevice(Library):
    """NVIDIA libdevice function names with prefix `__nv_` removed.

    Reference: https://docs.nvidia.com/cuda/libdevice-users-guide/function-desc.html#function-desc
    """
    name = 'libdevice'

    def check(self, fname):
        if fname.startswith('__nv_'):
            return Library.check(self, get_llvm_name(fname, prefix='__nv_'))
        return False

    _function_names = list(''' abs acos acosf acosh acoshf asin asinf asinh asinhf atan atan2
    atan2f atanf atanh atanhf brev brevll byte_perm cbrt cbrtf ceil
    ceilf clz clzll copysign copysignf cos cosf cosh coshf cospi
    cospif dadd_rd dadd_rn dadd_ru dadd_rz ddiv_rd ddiv_rn ddiv_ru
    ddiv_rz dmul_rd dmul_rn dmul_ru dmul_rz double2float_rd
    double2float_rn double2float_ru double2float_rz double2hiint
    double2int_rd double2int_rn double2int_ru double2int_rz
    double2ll_rd double2ll_rn double2ll_ru double2ll_rz double2loint
    double2uint_rd double2uint_rn double2uint_ru double2uint_rz
    double2ull_rd double2ull_rn double2ull_ru double2ull_rz
    double_as_longlong drcp_rd drcp_rn drcp_ru drcp_rz dsqrt_rd
    dsqrt_rn dsqrt_ru dsqrt_rz erf erfc erfcf erfcinv erfcinvf erfcx
    erfcxf erff erfinv erfinvf exp exp10 exp10f exp2 exp2f expf expm1
    expm1f fabs fabsf fadd_rd fadd_rn fadd_ru fadd_rz fast_cosf
    fast_exp10f fast_expf fast_fdividef fast_log10f fast_log2f
    fast_logf fast_powf fast_sincosf fast_sinf fast_tanf fdim fdimf
    fdiv_rd fdiv_rn fdiv_ru fdiv_rz ffs ffsll finitef float2half_rn
    float2int_rd float2int_rn float2int_ru float2int_rz float2ll_rd
    float2ll_rn float2ll_ru float2ll_rz float2uint_rd float2uint_rn
    float2uint_ru float2uint_rz float2ull_rd float2ull_rn float2ull_ru
    float2ull_rz float_as_int floor floorf fma fma_rd fma_rn fma_ru
    fma_rz fmaf fmaf_rd fmaf_rn fmaf_ru fmaf_rz fmax fmaxf fmin fminf
    fmod fmodf fmul_rd fmul_rn fmul_ru fmul_rz frcp_rd frcp_rn frcp_ru
    frcp_rz frexp frexpf frsqrt_rn fsqrt_rd fsqrt_rn fsqrt_ru fsqrt_rz
    fsub_rd fsub_rn fsub_ru fsub_rz hadd half2float hiloint2double
    hypot hypotf ilogb ilogbf int2double_rn int2float_rd int2float_rn
    int2float_ru int2float_rz int_as_float isfinited isinfd isinff
    isnand isnanf j0 j0f j1 j1f jn jnf ldexp ldexpf lgamma lgammaf
    ll2double_rd ll2double_rn ll2double_ru ll2double_rz ll2float_rd
    ll2float_rn ll2float_ru ll2float_rz llabs llmax llmin llrint
    llrintf llround llroundf log log10 log10f log1p log1pf log2 log2f
    logb logbf logf longlong_as_double max min modf modff mul24
    mul64hi mulhi nan nanf nearbyint nearbyintf nextafter nextafterf
    normcdf normcdff normcdfinv normcdfinvf popc popcll pow powf powi
    powif rcbrt rcbrtf remainder remainderf remquo remquof rhadd rint
    rintf round roundf rsqrt rsqrtf sad saturatef scalbn scalbnf
    signbitd signbitf sin sincos sincosf sincospi sincospif sinf sinh
    sinhf sinpi sinpif sqrt sqrtf tan tanf tanh tanhf tgamma tgammaf
    trunc truncf uhadd uint2double_rn uint2float_rd uint2float_rn
    uint2float_ru uint2float_rz ull2double_rd ull2double_rn
    ull2double_ru ull2double_rz ull2float_rd ull2float_rn ull2float_ru
    ull2float_rz ullmax ullmin umax umin umul24 umul64hi umulhi urhadd
    usad y0 y0f y1 y1f yn ynf '''.strip().split())<|MERGE_RESOLUTION|>--- conflicted
+++ resolved
@@ -51,12 +51,9 @@
     name = 'omniscidb'
 
     _function_names = list('''
-<<<<<<< HEAD
     allocate_varlen_buffer set_output_row_size
     TableFunctionManager_error_message TableFunctionManager_set_output_row_size
-=======
-    allocate_varlen_buffer set_output_row_size table_function_error
->>>>>>> eb3bcafc
+    table_function_error
     '''.strip().split())
 
 
