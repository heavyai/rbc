"""HeavyDB client config functions
"""

import ast
import inspect
import os
import re
import warnings
import pathlib
import configparser
import numpy
import textwrap
from collections import defaultdict, namedtuple
from rbc.remotejit import RemoteJIT, RemoteCallCapsule
from rbc.thrift.utils import resolve_includes
from rbc.thrift import Client as ThriftClient
from . import (
    HeavyDBArrayType, HeavyDBTextEncodingNoneType, HeavyDBTextEncodingDictType,
    HeavyDBOutputColumnType, HeavyDBColumnType,
    HeavyDBOutputColumnArrayType, HeavyDBColumnArrayType,
    HeavyDBCompilerPipeline, HeavyDBCursorType,
    BufferMeta, HeavyDBColumnListType, HeavyDBTableFunctionManagerType,
    HeavyDBRowFunctionManagerType, HeavyDBColumnListArrayType,
)
from rbc.targetinfo import TargetInfo
from rbc.irtools import compile_to_LLVM
from rbc.errors import ForbiddenNameError, HeavyDBServerError
from rbc.utils import parse_version, version_date
from rbc import ctools, typesystem


__all__ = ['RemoteHeavyDB', 'RemoteCallCapsule', 'is_available',
           'type_to_type_name', 'get_client_config', 'global_heavydb_singleton']


def get_literal_return(func, verbose=False):
    """Return a literal value from the last function return statement or
    None.
    """
    def _convert(node):
        if isinstance(node, (int, float, complex, str, tuple, list, dict)):
            return node
        if isinstance(node, ast.Constant):
            return node.value
        if isinstance(node, ast.Num):
            return _convert(node.n)
        if isinstance(node, ast.Name):
            if node.id in func.__code__.co_names:
                return func.__globals__[node.id]
            args = func.__code__.co_varnames[:func.__code__.co_argcount]
            args_with_default = args[len(args) - len(func.__defaults__):]
            if node.id in args_with_default:
                return func.__defaults__[
                    list(args_with_default).index(node.id)]
            raise NotImplementedError(f'literal value from name `{node.id}`')
        if isinstance(node, ast.BinOp):
            if isinstance(node.op, ast.Add):
                return _convert(node.left) + _convert(node.right)
            if isinstance(node.op, ast.Sub):
                return _convert(node.left) - _convert(node.right)
            if isinstance(node.op, ast.Mult):
                return _convert(node.left) * _convert(node.right)
            if isinstance(node.op, ast.Div):
                return _convert(node.left) / _convert(node.right)
            if isinstance(node.op, ast.FloorDiv):
                return _convert(node.left) // _convert(node.right)
            if isinstance(node.op, ast.Mod):
                return _convert(node.left) % _convert(node.right)
            if isinstance(node.op, ast.Pow):
                return _convert(node.left) ** _convert(node.right)
            raise NotImplementedError(
                f'literal value from binary op `{node.op}`')
        raise NotImplementedError(f'literal value from `{node}`')

    source = ''
    valid = False
    for line in inspect.getsourcelines(func)[0]:
        if 'def ' in line:
            valid = True
        if valid:
            source += line

    tree = ast.parse(textwrap.dedent(source))
    last_node = tree.body[0].body[-1]
    if isinstance(last_node, ast.Return):
        try:
            return _convert(last_node.value)
        except Exception as msg:
            if verbose:
                print(f'get_literal_return: {msg}')
                print(source)


def _global_heavydb():
    """Implements singleton of a global RemoteHeavyDB instance.
    """
    config = get_client_config()
    remotedb = RemoteHeavyDB(**config)
    while True:
        yield remotedb


global_heavydb_singleton = _global_heavydb()  # generator object


def is_available(_cache={}):
    """Return version tuple and None if HeavyDB server is
    accessible or recent enough. Otherwise return None and the reason
    about unavailability.
    """

    if not _cache:
        remotedb = next(global_heavydb_singleton)
        try:
            version = remotedb.version
        except Exception as msg:
            _cache['reason'] = f'failed to get {type(remotedb).__name__} version: {msg}'
        else:
            print(f'  {type(remotedb).__name__} version {version}')
            if version[:2] >= (4, 6):
                _cache['version'] = version
            else:
                _cache['reason'] = (
                    f'expected {type(remotedb).__name__} version 4.6 or greater, got {version}')
    return _cache.get('version', ()), _cache.get('reason', '')


def get_client_config(**config):
    """Retrieve the HeavyDB client configuration parameters from a client
    home directory.

    Note that here the client configurations parameters are those that
    are used to configure the client software such as rbc or pymapd.
    This is different from heavydb instance configuration described in
    https://docs.heavy.ai/installation-and-configuration/config-parameters
    that is used for configuring the heavydb server software.

    In Linux clients, the HeavyDB client configuration is read from
    :code:`$HOME/.config/heavyai/client.conf`

    In Windows clients, the configuration is read from
    :code:`%UserProfile/.config/heavyai/client.conf` or
    :code:`%AllUsersProfile/.config/heavyai/client.conf`

    When :code:`HEAVYDB_CLIENT_CONF` environment variable is defined
    then the configuration is read from the file specified in
    this variable.

    The configuration file must use configuration language similar to
    one used in MS Windows INI files. For HeavyDB client
    configuration, the file may contain, for instance::

      [user]
      name: <HeavyDB user name, defaults to admin>
      password: <HeavyDB user password>

      [server]
      host: <HeavyDB server host name or IP, defaults to localhost>
      port: <HeavyDB server port, defaults to 6274>
      dbname: <HeavyDB database name, defaults to heavyai>

    Parameters
    ----------
    config : dict
      Specify configuration parameters that override the parameters
      from configuration file.

    Returns
    -------
    config : dict
      A dictionary of `user`, `password`, `host`, `port`, `dbname` and
      other RemoteJIT options.
    """
    caller_config = config
    _config = dict(user='admin', password='HyperInteractive',
                   host='localhost', port=6274)
    _config.update(**config)
    config = _config

    conf_file = None
    for brand, client_conf_env in [('heavyai', 'HEAVYDB_CLIENT_CONF')]:
        conf_file = os.environ.get(client_conf_env, None)
        if conf_file is not None and not os.path.isfile(conf_file):
            print('rbc.heavydb.get_client_config:'
                  f' {client_conf_env}={conf_file!r}'
                  ' is not a file, ignoring.')
            conf_file = None
        if conf_file is None:
            conf_file_base = os.path.join('.config', brand, 'client.conf')
            for prefix_env in ['UserProfile', 'AllUsersProfile', 'HOME']:
                prefix = os.environ.get(prefix_env, None)
                if prefix is not None:
                    fn = os.path.join(prefix, conf_file_base)
                    if os.path.isfile(fn):
                        conf_file = fn
                        break
        if conf_file is not None:
            break

    if conf_file is not None:
        conf = configparser.ConfigParser()
        conf.read(conf_file)

        if 'user' in conf:
            user = conf['user']
            if 'name' in user and 'name' not in caller_config:
                config['user'] = user['name']
            if 'password' in user and 'password' not in caller_config:
                config['password'] = user['password']

        if 'server' in conf:
            server = conf['server']
            if 'host' in server and 'host' not in caller_config:
                config['host'] = server['host']
            if 'port' in server and 'port' not in caller_config:
                config['port'] = int(server['port'])
            if 'dbname' in server and 'dbname' not in caller_config:
                config['dbname'] = server['dbname']

        if 'rbc' in conf:
            rbc = conf['rbc']
            for k in ['debug', 'use_host_target']:
                if k in rbc and k not in caller_config:
                    config[k] = rbc.getboolean(k)

    if 'dbname' not in config:
        version = get_heavydb_version(host=config['host'], port=config['port'])
        if version is not None and version[:2] >= (6, 0):
            if version[:3] == (6, 0, 0) and version_date(version) < 20220301:
                # TODO: remove this if-block when heavydb 6.0 is released.
                config['dbname'] = 'omnisci'
            else:
                config['dbname'] = 'heavyai'
        else:
            config['dbname'] = 'omnisci'

    return config


def is_udtf(sig):
    """Check if signature is a table function signature.
    """
    if sig[0].annotation().get('kind') == 'UDTF':
        return True
    for a in sig[1]:
        if isinstance(a, (HeavyDBOutputColumnType, HeavyDBColumnType,
                          HeavyDBOutputColumnArrayType, HeavyDBColumnArrayType,
                          HeavyDBColumnListType, HeavyDBColumnListArrayType,
                          HeavyDBTableFunctionManagerType)):
            return True
    return False


def is_sizer(t):
    """Check if type is a type of a sizer argument:
      int32_t | sizer=...
    """
    return t.is_int and t.bits == 32 and 'sizer' in t.annotation()


def get_sizer_enum(t):
<<<<<<< HEAD
    """Return sizer enum value as defined by the HeavyDB server.
=======
    """Return sizer enum value as defined by the heavydb server.
>>>>>>> db80b6c0
    """
    sizer = t.annotation()['sizer']
    sizer = output_buffer_sizer_map.get(sizer or None, sizer)
    for shortname, fullname in output_buffer_sizer_map.items():
        if sizer == fullname:
            return sizer
    raise ValueError(f'unknown sizer value ({sizer}) in {t}')


output_buffer_sizer_map = dict(
    ConstantParameter='kUserSpecifiedConstantParameter',
    RowMultiplier='kUserSpecifiedRowMultiplier',
    Constant='kConstant',
    SpecifiedParameter='kTableFunctionSpecifiedParameter',
    PreFlight='kPreFlightParameter')

# Default sizer is RowMultiplier:
output_buffer_sizer_map[None] = output_buffer_sizer_map['RowMultiplier']

user_specified_output_buffer_sizers = {
    'kUserSpecifiedConstantParameter', 'kUserSpecifiedRowMultiplier',
}


def type_to_type_name(typ: typesystem.Type):
    """Return typesystem.Type as DatumType name.
    """
    styp = typ.tostring(use_annotation=False, use_name=False)
    type_name = dict(
        int8='TINYINT',
        int16='SMALLINT',
        int32='INT',
        int64='BIGINT',
        float32='FLOAT',
        float64='DOUBLE',
    ).get(styp)
    if type_name is not None:
        return type_name
    raise NotImplementedError(f'converting `{styp}` to DatumType not supported')


def type_name_to_dtype(type_name):
    """Return DatumType name as the corresponding numpy dtype.
    """
    dtype = dict(
        SMALLINT=numpy.int16,
        INT=numpy.int32,
        BIGINT=numpy.int64,
        FLOAT=numpy.float32,
        # DECIMAL=,
        DOUBLE=numpy.float32,
        STR=numpy.str0,
        # TIME=,
        # TIMESTAMP=,
        # DATE=,
        BOOL=numpy.bool8,
        # INTERVAL_DAY_TIME=,
        # INTERVAL_YEAR_MONTH=,
        # POINT=,
        # LINESTRING=,
        # POLYGON=,
        # MULTIPOLYGON=,
        TINYINT=numpy.int8,
        # GEOMETRY=,
        # GEOGRAPHY=
    ).get(type_name)
    if dtype is not None:
        return dtype
    raise NotImplementedError(
        f'convert DatumType `{type_name}` to numpy dtype')


class HeavyDBQueryCapsule(RemoteCallCapsule):

    use_execute_cache = True

    def __repr__(self):
        return f'{type(self).__name__}({str(self)!r})'


def get_heavydb_version(host='localhost', port=6274, _cache={}):
    """Acquires the version of heavydb server.
    """
    if (host, port) in _cache:
        return _cache[host, port]
    thrift_content = '''
exception TDBException {
  1: string error_msg
}
service Heavy {
  string get_version() throws (1: TDBException e)
}
'''
    client = ThriftClient(
        host=host,
        port=port,
        multiplexed=False,
        thrift_content=thrift_content,
        socket_timeout=60000)
    try:
        version = client(Heavy=dict(get_version=()))['Heavy']['get_version']
    except Exception as msg:
        print(f'failed to get heavydb version[host={host}, port={port}]: {msg}')
        version = None
    else:
        version = parse_version(version)
    _cache[host, port] = version
    return version


class RemoteHeavyDB(RemoteJIT):

    """Usage:

    .. code:: python

        heavydb = RemoteHeavyDB(host=..., port=...)

        @heavydb('int(int, int)')
        def add(a, b):
            return a + b

        heavydb.register()

    Use pymapd, for instance, to make a SQL query `select add(c1,
    c2) from table`
    """
    multiplexed = False
    mangle_prefix = ''

    typesystem_aliases = dict(
        bool='bool8',
        Array='HeavyDBArrayType',
        Cursor='HeavyDBCursorType',
        Column='HeavyDBColumnType',
        OutputColumn='HeavyDBOutputColumnType',
        RowMultiplier='int32|sizer=RowMultiplier',
        ConstantParameter='int32|sizer=ConstantParameter',
        SpecifiedParameter='int32|sizer=SpecifiedParameter',
        Constant='int32|sizer=Constant',
        PreFlight='int32|sizer=PreFlight',
        ColumnList='HeavyDBColumnListType',
        TextEncodingNone='HeavyDBTextEncodingNoneType',
        TextEncodingDict='HeavyDBTextEncodingDictType',
        TableFunctionManager='HeavyDBTableFunctionManagerType',
        RowFunctionManager='HeavyDBRowFunctionManagerType',
        Timestamp='HeavyDBTimestampType',
        DayTimeInterval='HeavyDBDayTimeIntervalType',
        YearMonthTimeInterval='HeavyDBYearMonthTimeIntervalType',
        UDTF='int32|kind=UDTF'
    )

    remote_call_capsule_cls = HeavyDBQueryCapsule
    default_remote_call_hold = True
    supports_local_caller = False

    def __init__(self,
                 user='admin',
                 password='HyperInteractive',
                 host='localhost',
                 port=6274,
                 dbname=None,  # defaults to 'heavyai'
                 **options):
        self.user = user
        self.password = password

        # To-Do: Remove this once we stop supporting HeavyDB 5.9
        if dbname is None:
            _version = get_heavydb_version()
            if _version and _version < (6, 0, 0):
                dbname = 'omnisci'
            else:
                dbname = 'heavyai'
        self.dbname = dbname

        thrift_filename = pathlib.Path(
            os.path.dirname(__file__)).parent.joinpath('omnisci.thrift')
        content = resolve_includes(
            open(thrift_filename).read(),
            [os.path.dirname(thrift_filename)])
        for p in ['common.', 'extension_functions.']:
            content = content.replace(p, '')
        self.thrift_content = content

        RemoteJIT.__init__(self, host=host, port=port, **options)

        self._version = None
        self._thrift_client = None
        self._session_id = None
        self._targets = None
        self.thrift_typemap = defaultdict(dict)
        self._init_thrift_typemap()
        self.has_cuda = None
        self.has_cuda_libdevice = None
        self._null_values = dict()

        # An user-defined device-LLVM IR mapping.
        self.user_defined_llvm_ir = {}

    def __repr__(self):
        return (f'{type(self).__name__}(user={self.user!r}, password="{"*"*len(self.password)}",'
                f' host={self.host!r}, port={self.port}, dbname={self.dbname!r})')

    def reconnect(self, user=None, password=None, dbname=None):
        """Return another RemoteHeavyDB instance with possibly different
        connection credentials.
        """
        return type(self)(
            user=user if user is not None else self.user,
            password=password if password is not None else self.password,
            dbname=dbname if dbname is not None else self.dbname,
            host=self.host,
            port=self.port)

    def _init_thrift_typemap(self):
        """Initialize thrift type map using client thrift configuration.
        """
        typemap = self.thrift_typemap
        for typename, typ in self.thrift_client.thrift.__dict__.items():
            if hasattr(typ, '_NAMES_TO_VALUES'):
                for name, value in typ._NAMES_TO_VALUES.items():
                    typemap[typename][name] = value
                    typemap[typename+'-inverse'][value] = name

    @property
    def version(self):
        if self._version is None:
            version = self.thrift_call('get_version')
            self._version = parse_version(version)
            if self._version[:2] < (5, 8):
                msg = (f'HeavyDB server v.{version} is too old (expected v.5.8 or newer) '
                       'and some features might not be available.')
                warnings.warn(msg, PendingDeprecationWarning)
        return self._version

    @property
    def session_id(self):
        if self._session_id is None:
            user = self.user
            pw = self.password
            dbname = self.dbname
            self._session_id = self.thrift_call('connect', user, pw, dbname)
        return self._session_id

    @property
    def thrift_client(self):
        if self._thrift_client is None:
            self._thrift_client = self.client
        return self._thrift_client

    def table_function_names(self, *, runtime_only=False):
        """Return a list of table function names registered on the server.
        If `runtime_only` is True, then, only runtime UDTF names are returned
        """
        endpoint = ('get_runtime_table_function_names' if runtime_only else
                    'get_table_function_names')
        return self.thrift_call(endpoint, self.session_id)

    def table_function_details(self, *names):
        """Given a list of table function names, returns a
        TUserDefinedTableFunction for each UDTF name
        """
        endpoint = 'get_table_function_details'
        return self.thrift_call(endpoint, self.session_id, list(names))

    def function_names(self, *, runtime_only=False):
        """Return a list of user defined function names registered on the server.
        If `runtime_only=True`, then, only runtime UDF names are returned.
        """
        endpoint = 'get_runtime_function_names' if runtime_only else 'get_function_names'
        return self.thrift_call(endpoint, self.session_id)

    def function_details(self, *args):
        """Given a list of user defined function names, return a
        TUserDefinedFunction for each UDF name
        """
        endpoint = 'get_function_details'
        return self.thrift_call(endpoint, self.session_id, list(args))

    def thrift_call(self, name, *args, **kwargs):
        client = kwargs.get('client')
        if client is None:
            client = self.thrift_client

        if name == 'register_runtime_udf' and self.version[:2] >= (4, 9):
            warnings.warn('Using register_runtime_udf is deprecated, '
                          'use register_runtime_extension_functions instead.')
            session_id, signatures, device_ir_map = args
            udfs = []
            sig_re = re.compile(r"\A(?P<name>[\w\d_]+)\s+"
                                r"'(?P<rtype>[\w\d_]+)[(](?P<atypes>.*)[)]'\Z")
            thrift = client.thrift
            ext_arguments_map = self._get_ext_arguments_map()
            for signature in signatures.splitlines():
                m = sig_re.match(signature)
                if m is None:
                    raise RuntimeError(
                        'Failed to parse signature %r' % (signature))
                name = m.group('name')
                rtype = ext_arguments_map[m.group('rtype')]
                atypes = [ext_arguments_map[a.strip()]
                          for a in m.group('atypes').split(',')]
                udfs.append(thrift.TUserDefinedFunction(
                    name, atypes, rtype))
            return self.thrift_call('register_runtime_extension_functions',
                                    session_id, udfs, [], device_ir_map)

        if self.debug:
            msg = 'thrift_call %s%s' % (name, args)
            if len(msg) > 200:
                msg = msg[:180] + '...' + msg[-15:]
            print(msg)
        try:
            return client(Heavy={name: args})['Heavy'][name]
        except client.thrift.TDBException as msg:
            m = re.match(r'.*CalciteContextException.*('
                         r'No match found for function signature.*'
                         r'|Cannot apply.*)',
                         msg.error_msg)
            if m:
                raise HeavyDBServerError(f'[Calcite] {m.group(1)}')
            m = re.match(r'.*Exception: (.*)', msg.error_msg)
            if m:
                raise HeavyDBServerError(f'{m.group(1)}')
            m = re.match(
                r'(.*)\: No match found for function signature (.*)\(.*\)',
                msg.error_msg
            )
            if m:
                msg = (f"Undefined function call {m.group(2)!r} in"
                       f" SQL statement: {m.group(1)}")
                raise HeavyDBServerError(msg)
            m = re.match(r'.*SQL Error: (.*)', msg.error_msg)
            if m:
                raise HeavyDBServerError(f'{m.group(1)}')
            m = re.match(r'Could not bind *', msg.error_msg)
            if m:
                raise HeavyDBServerError(msg.error_msg)
            m = re.match(r'Runtime extension functions registration is disabled.',
                         msg.error_msg)
            if m:
                msg = (f"{msg.error_msg} Please use server options --enable-runtime-udf"
                       " and/or --enable-table-functions")
                raise HeavyDBServerError(msg)
            m = re.match(r'Error executing table function', msg.error_msg)
            if m:
                raise HeavyDBServerError(msg.error_msg)

            # TODO: catch more known server failures here.
            raise

    def get_tables(self):
        """Return a list of table names stored in the HeavyDB server.
        """
        return self.thrift_call('get_tables', self.session_id)

    def get_table_details(self, table_name):
        """Return details about HeavyDB table.
        """
        return self.thrift_call('get_table_details',
                                self.session_id, table_name)

    def load_table_columnar(self, table_name, **columnar_data):
        """Load columnar data to HeavyDB table.

        Warning: when connected to HeavyDB < 5.3, the data is loaded
          row-wise that will be very slow for large data sets.

        Parameters
        ----------
        table_name : str
          The name of table into the data is loaded. The table must exist.

        columnar_data : dict
          A dictionary of column names and the corresponding column
          values. A column values is a sequence of values.
          The table must have the specified columns defined.

        """
        if not self._null_values:
            self.retrieve_targets()  # initializes null values

        int_col_types = ['TINYINT', 'SMALLINT', 'INT', 'BIGINT', 'BOOL',
                         'DECIMAL', 'TIME', 'TIMESTAMP', 'DATE']
        real_col_types = ['FLOAT', 'DOUBLE']
        str_col_types = ['STR', 'POINT', 'LINESTRING', 'POLYGON',
                         'MULTIPOLYGON']

        datumtype_map = {
            'BOOL': 'boolean8',
            'TINYINT': 'int8',
            'SMALLINT': 'int16',
            'INT': 'int32',
            'BIGINT': 'int64',
            'FLOAT': 'float32',
            'DOUBLE': 'float64',
            'BOOL[]': 'Array<boolean8>',
            'TINYINT[]': 'Array<int8>',
            'SMALLINT[]': 'Array<int16>',
            'INT[]': 'Array<int32>',
            'BIGINT[]': 'Array<int64>',
            'FLOAT[]': 'Array<float32>',
            'DOUBLE[]': 'Array<float64>',
        }

        thrift = self.thrift_client.thrift
        table_details = self.get_table_details(table_name)
        use_sql = self.version[:2] < (5, 3)
        if not use_sql and self.version[:2] < (5, 5):
            for column_data in columnar_data.values():
                for v in column_data:
                    if v is None:
                        break
                    elif isinstance(v, (tuple, list)):
                        for _v in v:
                            if _v is None:
                                break
                        else:
                            continue
                        break
                else:
                    continue
                use_sql = True
                break
        if use_sql:
            rows = None
            for column_name, column_data in columnar_data.items():
                if rows is None:
                    rows = [[None for j in range(len(columnar_data))]
                            for i in range(len(column_data))]
                col_index = None
                for i, ct in enumerate(table_details.row_desc):
                    if ct.col_name == column_name:
                        typeinfo = ct.col_type
                        col_index = i
                        datumtype = thrift.TDatumType._VALUES_TO_NAMES[
                            typeinfo.type]
                        is_array = typeinfo.is_array
                        break
                assert col_index is not None
                for i, v in enumerate(column_data):
                    if v is None:
                        v = "NULL"
                    elif is_array:
                        if datumtype == 'BOOL':
                            v = ["'true'" if v_ else ("'false'"
                                                      if v_ is not None else "NULL")
                                 for v_ in v]
                        else:
                            v = [(str(v_) if v_ is not None else "NULL") for v_ in v]
                        v = ', '.join(v)
                        v = f'ARRAY[{v}]'
                    else:
                        if datumtype == 'BOOL':
                            v = "'true'" if v else "'false'"
                    rows[i][col_index] = v

            for row in rows:
                table_row = ', '.join(map(str, row))
                self.sql_execute(
                    f'INSERT INTO {table_name} VALUES ({table_row})')
            return

        columns = []
        for column_name, column_data in columnar_data.items():
            typeinfo = None
            for ct in table_details.row_desc:
                if ct.col_name == column_name:
                    typeinfo = ct.col_type
                    break
            if typeinfo is None:
                raise ValueError(
                    f'HeavyDB `{table_name}` has no column `{column_name}`')
            datumtype = thrift.TDatumType._VALUES_TO_NAMES[typeinfo.type]
            nulls = [v is None for v in column_data]
            if typeinfo.is_array:
                arrays = []
                for arr in column_data:
                    if arr is None:
                        arr_nulls = None
                    else:
                        arr_nulls = [v is None for v in arr]
                        if True in arr_nulls:
                            # TODO: null support for text
                            null_value = self._null_values[datumtype_map[datumtype]]
                            arr = [(null_value if v is None else v) for v in arr]
                    if datumtype in int_col_types:
                        arr_data = thrift.TColumnData(int_col=arr)
                    elif datumtype in real_col_types:
                        arr_data = thrift.TColumnData(real_col=arr)
                    elif datumtype in str_col_types:
                        arr_data = thrift.TColumnData(str_col=arr)
                    else:
                        raise NotImplementedError(
                            f'loading {datumtype} array data')
                    arrays.append(thrift.TColumn(data=arr_data, nulls=arr_nulls))
                col_data = thrift.TColumnData(arr_col=arrays)
            else:
                if True in nulls:
                    # TODO: null support for text
                    null_value = self._null_values[datumtype_map[datumtype]]
                    column_data = [(null_value if v is None else v) for v in column_data]
                if datumtype in int_col_types:
                    col_data = thrift.TColumnData(int_col=column_data)
                elif datumtype in real_col_types:
                    col_data = thrift.TColumnData(real_col=column_data)
                elif datumtype in str_col_types:
                    col_data = thrift.TColumnData(str_col=column_data)
                else:
                    raise NotImplementedError(f'loading {datumtype} data')
            columns.append(thrift.TColumn(data=col_data, nulls=nulls))

        self.thrift_call('load_table_binary_columnar',
                         self.session_id, table_name, columns)

    def _make_row_results_set(self, data):
        # The following code is a stripped copy from heavyai/pymapd

        _typeattr = {
            'SMALLINT': 'int',
            'INT': 'int',
            'BIGINT': 'int',
            'TIME': 'int',
            'TIMESTAMP': 'int',
            'DATE': 'int',
            'BOOL': 'int',
            'FLOAT': 'real',
            'DECIMAL': 'real',
            'DOUBLE': 'real',
            'STR': 'str',
            'POINT': 'str',
            'LINESTRING': 'str',
            'POLYGON': 'str',
            'MULTIPOLYGON': 'str',
            'TINYINT': 'int',
            'GEOMETRY': 'str',
            'GEOGRAPHY': 'str',
        }

        thrift = self.thrift_client.thrift

        def extract_col_vals(desc, val):
            typename = thrift.TDatumType._VALUES_TO_NAMES[desc.col_type.type]
            nulls = val.nulls
            if hasattr(val.data, 'arr_col') and val.data.arr_col:
                vals = [
                    None if null else [
                        None if _n else _v
                        for _n, _v in zip(
                                v.nulls, getattr(v.data, _typeattr[typename] + '_col'))]
                    for null, v in zip(nulls, val.data.arr_col)
                ]
            else:
                vals = getattr(val.data, _typeattr[typename] + '_col')
                vals = [None if null else v for null, v in zip(nulls, vals)]
            return vals

        if data.row_set.columns:
            nrows = len(data.row_set.columns[0].nulls)
            ncols = len(data.row_set.row_desc)
            columns = [
                extract_col_vals(desc, col)
                for desc, col in zip(data.row_set.row_desc, data.row_set.columns)
            ]
            for i in range(nrows):
                yield tuple(columns[j][i] for j in range(ncols))

    def query_requires_register(self, query):
        """Check if given query requires registration step.
        """
        names = '|'.join(self.get_pending_names())
        return names and re.search(r'\b(' + names + r')\b', query, re.I) is not None

    def sql_execute(self, query):
        """Execute SQL query in HeavyDB server.

        Parameters
        ----------
        query : str
          SQL query string containing exactly one query. Multiple
          queries are not supported.

        Returns
        -------
        descr : object
          Row description object
        results : iterator
          Iterator over rows.

        """
        if self.query_requires_register(query):
            self.register()
        columnar = True
        if self.debug:
            print('  %s;' % (query))
        result = self.thrift_call(
            'sql_execute', self.session_id, query, columnar, "", -1, -1)

        type_code_to_type_name = self.thrift_typemap['TDatumType-inverse']
        Description = namedtuple("Description", ["name", "type_name", "null_ok"])
        descr = []
        for col in result.row_set.row_desc:
            descr.append(Description(col.col_name,
                                     type_code_to_type_name[col.col_type.type],
                                     col.col_type.nullable))
        return descr, self._make_row_results_set(result)

    _ext_arguments_map = None

    def _get_ext_arguments_map(self):
        if self._ext_arguments_map is not None:
            return self._ext_arguments_map
        thrift = self.thrift_client.thrift
        typemap = self.thrift_typemap
        ext_arguments_map = {
            'int8': typemap['TExtArgumentType']['Int8'],
            'int16': typemap['TExtArgumentType']['Int16'],
            'int32': typemap['TExtArgumentType']['Int32'],
            'int64': typemap['TExtArgumentType']['Int64'],
            'float32': typemap['TExtArgumentType']['Float'],
            'float64': typemap['TExtArgumentType']['Double'],
            'int8*': typemap['TExtArgumentType']['PInt8'],
            'int16*': typemap['TExtArgumentType']['PInt16'],
            'int32*': typemap['TExtArgumentType']['PInt32'],
            'int64*': typemap['TExtArgumentType']['PInt64'],
            'float32*': typemap['TExtArgumentType']['PFloat'],
            'float64*': typemap['TExtArgumentType']['PDouble'],
            'bool': typemap['TExtArgumentType']['Bool'],
            'bool*': typemap['TExtArgumentType'].get('PBool'),
            'Cursor': typemap['TExtArgumentType']['Cursor'],
            'void': typemap['TExtArgumentType']['Void'],
            'GeoPoint': typemap['TExtArgumentType'].get('GeoPoint'),
            'GeoLineString': typemap['TExtArgumentType'].get('GeoLineString'),
            'GeoPolygon': typemap['TExtArgumentType'].get('GeoPolygon'),
            'GeoMultiPolygon': typemap['TExtArgumentType'].get(
                'GeoMultiPolygon'),
            'GeoMultiLineString': typemap['TExtArgumentType'].get('GeoMultiLineString'),
            'GeoMultiPoint': typemap['TExtArgumentType'].get('GeoMultiPoint'),
            'TextEncodingNone': typemap['TExtArgumentType'].get('TextEncodingNone'),
            'TextEncodingDict': typemap['TExtArgumentType'].get('TextEncodingDict'),
            'Timestamp': typemap['TExtArgumentType'].get('Timestamp'),
            'DayTimeInterval': typemap['TExtArgumentType'].get('DayTimeInterval'),
            'YearMonthTimeInterval': typemap['TExtArgumentType'].get('YearMonthTimeInterval'),
        }

        if self.version[:2] < (5, 4):
            ext_arguments_map['Array<bool>'] = typemap[
                'TExtArgumentType']['ArrayInt8']

        ext_arguments_map['bool8'] = ext_arguments_map['bool']

        for T, Tname in [
                ('bool', 'Bool'),
                ('int8_t', 'Int8'),
                ('int16_t', 'Int16'),
                ('int32_t', 'Int32'),
                ('int64_t', 'Int64'),
                ('float', 'Float'),
                ('double', 'Double'),
                ('TextEncodingDict', 'TextEncodingDict'),
                ('TextEncodingNone', 'TextEncodingNone'),
                ('Timestamp', 'Timestamp'),
                ('GeoLineString', 'GeoLineString'),
                ('GeoPolygon', 'GeoPolygon'),
                ('GeoMultiPoint', 'GeoMultiPoint'),
                ('GeoMultiLineString', 'GeoMultiLineString'),
                ('GeoPoint', 'GeoPoint'),
                ('GeoMultiPolygon', 'GeoMultiPolygon'),
                ]:
            ext_arguments_map[f'Column<{T}>'] = typemap['TExtArgumentType'].get(f'Column{Tname}')
            if T == 'Timestamp':
                continue
            ext_arguments_map[f'ColumnList<{T}>'] = typemap['TExtArgumentType'].get(
                f'ColumnList{Tname}')
            ext_arguments_map[f'ColumnArray<{T}>'] = typemap['TExtArgumentType'].get(
                f'ColumnArray{Tname}')
            ext_arguments_map[f'ColumnListArray<{T}>'] = typemap['TExtArgumentType'].get(
                f'ColumnListArray{Tname}')
            ext_arguments_map[f'Array<{T}>'] = typemap['TExtArgumentType'].get(f'Array{Tname}')

        for ptr_type, T in [
                ('bool', 'bool'),
                ('bool8', 'bool'),
                ('int8', 'int8_t'),
                ('int16', 'int16_t'),
                ('int32', 'int32_t'),
                ('int64', 'int64_t'),
                ('float32', 'float'),
                ('float64', 'double'),
                ('TextEncodingDict', 'TextEncodingDict'),
                ('Timestamp', 'Timestamp'),
        ]:
            # Column<T>
            ext_arguments_map['HeavyDBColumnType<%s>' % ptr_type] \
                = ext_arguments_map.get('Column<%s>' % T)
            ext_arguments_map['HeavyDBOutputColumnType<%s>' % ptr_type] \
                = ext_arguments_map.get('Column<%s>' % T)
            if T == 'Timestamp':
                # timestamp is only defined for Columns
                continue

            # Array<T>
            ext_arguments_map['HeavyDBArrayType<%s>' % ptr_type] \
                = ext_arguments_map.get('Array<%s>' % T)
            # ColumnList<T>
            ext_arguments_map['HeavyDBColumnListType<%s>' % ptr_type] \
                = ext_arguments_map.get('ColumnList<%s>' % T)
            ext_arguments_map['HeavyDBOutputColumnListType<%s>' % ptr_type] \
                = ext_arguments_map.get('ColumnList<%s>' % T)
            # Column<Array<T>>
            ext_arguments_map[f'HeavyDBColumnArrayType<HeavyDBArrayType<{ptr_type}>>'] \
                = ext_arguments_map.get(f'ColumnArray<{T}>')
            ext_arguments_map[f'HeavyDBOutputColumnArrayType<HeavyDBArrayType<{ptr_type}>>'] \
                = ext_arguments_map.get(f'ColumnArray<{T}>')
            # ColumnList<T>
            ext_arguments_map['HeavyDBColumnListType<%s>' % ptr_type] \
                = ext_arguments_map.get('ColumnList<%s>' % T)
            ext_arguments_map['HeavyDBOutputColumnListType<%s>' % ptr_type] \
                = ext_arguments_map.get('ColumnList<%s>' % T)
            # ColumnList<Array<T>>
            ext_arguments_map[f'HeavyDBColumnListArrayType<HeavyDBArrayType<{ptr_type}>>'] \
                = ext_arguments_map.get(f'ColumnListArray<{T}>')

        ext_arguments_map['HeavyDBTextEncodingNoneType<char8>'] = \
            ext_arguments_map.get('TextEncodingNone')

        values = list(ext_arguments_map.values())
        for v, n in thrift.TExtArgumentType._VALUES_TO_NAMES.items():
            if v not in values:
                warnings.warn(f'thrift.TExtArgumentType.{n}(={v}) value not '
                              'in ext_arguments_map')
        self._ext_arguments_map = ext_arguments_map
        return ext_arguments_map

    def type_to_extarg(self, t):
        if isinstance(t, typesystem.Type):
            s = t.tostring(use_annotation=False, use_name=False)
            extarg = self._get_ext_arguments_map().get(s)
            if extarg is None:
                raise ValueError(f'cannot convert {t}(={s}) to ExtArgumentType')
            return extarg
        elif isinstance(t, str):
            extarg = self._get_ext_arguments_map().get(t)
            if extarg is None:
                raise ValueError(f'cannot convert {t} to ExtArgumentType')
            return extarg
        elif isinstance(t, tuple):
            return tuple(map(self.type_to_extarg, t))
        else:
            raise TypeError(f'expected typesystem Type|tuple|str, got {type(t).__name__}')

    def retrieve_targets(self):
        device_params = self.thrift_call('get_device_parameters',
                                         self.session_id)
        thrift = self.thrift_client.thrift
        typemap = self.thrift_typemap
        device_target_map = {}
        messages = []
        for prop, value in device_params.items():
            if prop.endswith('_triple'):
                device = prop.rsplit('_', 1)[0]
                device_target_map[device] = value

            # Update thrift type map from server configuration
            if 'Type.' in prop:
                typ, member = prop.split('.', 1)
                ivalue = int(value)
                # Any warnings below indicate that the client and
                # server thrift configurations are different. Server
                # configuration will win.
                if typ not in typemap:
                    messages.append(f'thrift type map: add new type {typ}')
                elif member not in typemap[typ]:
                    messages.append(
                        f'thrift type map: add new member {typ}.{member}'
                        ' to rbc/extension_functions.thrift')
                elif ivalue != typemap[typ][member]:
                    messages.append(
                        f'thrift type map: update {typ}.{member}'
                        f' to {ivalue} (was {typemap[typ][member]})')
                else:
                    continue
                typemap[typ][member] = ivalue
                thrift_type = getattr(thrift, typ, None)
                if thrift_type is not None:
                    thrift_type._VALUES_TO_NAMES[ivalue] = member
                    thrift_type._NAMES_TO_VALUES[member] = ivalue
                self._ext_arguments_map = None
        if messages:
            warnings.warn('\n  '.join([''] + messages))

        type_sizeof = device_params.get('type_sizeof')
        type_sizeof_dict = dict()
        if type_sizeof is not None:
            for type_size in type_sizeof.split(';'):
                if not type_size:
                    continue
                dtype, size = type_size.split(':')
                type_sizeof_dict[dtype] = int(size)

        null_values = device_params.get('null_values')
        null_values_asint = dict()
        null_values_astype = dict()
        if null_values is not None:
            for tname_value in null_values.split(';'):
                if not tname_value:
                    continue
                tname, value = tname_value.split(':')
                null_values_asint[tname] = int(value)
                dtype = tname
                if dtype.startswith('Array<'):
                    dtype = dtype[6:-1]
                bitwidth = int(''.join(filter(str.isdigit, dtype)))
                if bitwidth > 1:
                    null_value = numpy.dtype(f'uint{bitwidth}').type(int(value)).view(
                        'int8' if dtype == 'boolean8' else dtype)
                    null_values_astype[tname] = null_value
        null_values_astype['Timestamp'] = null_values_astype['int64']
        null_values_asint['Timestamp'] = null_values_asint['int64']
        self._null_values = null_values_astype

        targets = {}
        for device, target in device_target_map.items():
            target_info = TargetInfo(name=device)
            for prop, value in device_params.items():
                if not prop.startswith(device + '_'):
                    continue
                target_info.set(prop[len(device)+1:], value)
            if device == 'gpu':
                self.has_cuda = True
                # TODO: remove this hack
                # see https://github.com/numba/numba/issues/4546
                target_info.set('name', 'skylake')
            targets[device] = target_info

            if target_info.is_cpu:
                target_info.set('driver', 'none')
                target_info.add_library('m')
                target_info.add_library('stdio')
                target_info.add_library('stdlib')
                target_info.add_library('heavydb')
            elif target_info.is_gpu:
                if self.version < (6, 2):
                    # BC note: older heavydb versions do not define
                    # has_libdevice and assume that libdevice exists
                    self.has_cuda_libdevice = True
                else:
                    self.has_cuda_libdevice = target_info.has_libdevice
                if self.has_cuda_libdevice:
                    target_info.add_library('libdevice')

            version_str = '.'.join(map(str, self.version[:3])) + self.version[3]
            target_info.set('software', f'HeavyDB {version_str}')

            llvm_version = device_params.get('llvm_version')
            if llvm_version is not None:
                target_info.set('llvm_version', tuple(map(int, llvm_version.split('.'))))

            if type_sizeof_dict is not None:
                target_info.type_sizeof.update(type_sizeof_dict)

            target_info.set('null_values', null_values_asint)
        return targets

    @property
    def forbidden_names(self):
        """Return a list of forbidden function names. See
        https://github.com/xnd-project/rbc/issues/32
        """
        if self.version < (5, 2):
            return ['sinh', 'cosh', 'tanh', 'rint', 'trunc', 'expm1',
                    'exp2', 'log2', 'log1p', 'fmod']
        return []

    def _make_udtf(self, caller, orig_sig, sig):
        if self.version < (5, 4):
            v = '.'.join(map(str, self.version))
            raise RuntimeError(
                'UDTFs with Column arguments require '
                'heavydb 5.4 or newer, currently '
                'connected to ', v)
        thrift = self.thrift_client.thrift

        inputArgTypes = []
        outputArgTypes = []
        sqlArgTypes = []
        annotations = []
        function_annotations = dict()  # TODO: retrieve function annotations from orig_sig
        sizer = None
        sizer_index = -1

        consumed_index = 0
        name = caller.func.__name__
        for i, a in enumerate(orig_sig[1]):
            if is_sizer(a):
                sizer = get_sizer_enum(a)
                # cannot have multiple sizer arguments:
                assert sizer_index == -1
                sizer_index = consumed_index + 1

            annot = a.annotation()

            # process function annotations first to avoid appending annotations twice
            if isinstance(a, HeavyDBTableFunctionManagerType):
                function_annotations['uses_manager'] = 'True'
                consumed_index += 1
                continue

            annotations.append(annot)

            if isinstance(a, HeavyDBCursorType):
                sqlArgTypes.append(self.type_to_extarg('Cursor'))
                for a_ in a.as_consumed_args:
                    assert not isinstance(
                        a_, HeavyDBOutputColumnType), (a_)
                    inputArgTypes.append(self.type_to_extarg(a_))
                    consumed_index += 1

            else:
                if isinstance(a, (HeavyDBOutputColumnType, HeavyDBOutputColumnArrayType)):
                    atype = self.type_to_extarg(a)
                    outputArgTypes.append(atype)
                else:
                    atype = self.type_to_extarg(a)
                    if isinstance(a, (HeavyDBColumnType, HeavyDBColumnArrayType,
                                      HeavyDBColumnListType)):
                        sqlArgTypes.append(self.type_to_extarg('Cursor'))
                        inputArgTypes.append(atype)
                    else:
                        sqlArgTypes.append(atype)
                        inputArgTypes.append(atype)
                consumed_index += 1
        if sizer is None:
            sizer_index = get_literal_return(caller.func, verbose=self.debug)
            if sizer_index is None:
                sizer = 'kTableFunctionSpecifiedParameter'
            else:
                sizer = 'kConstant'
                if sizer_index < 0:
                    raise ValueError(
                        f'Table function `{caller.func.__name__}`'
                        ' sizing parameter must be non-negative'
                        f' integer (got {sizer_index})')
        sizer_type = (thrift.TOutputBufferSizeType
                      ._NAMES_TO_VALUES[sizer])
        annotations.append(function_annotations)
        return thrift.TUserDefinedTableFunction(
            name + sig.mangling(),
            sizer_type, sizer_index,
            inputArgTypes, outputArgTypes, sqlArgTypes,
            annotations)

    def _make_udf(self, caller, orig_sig, sig):
        name = caller.func.__name__
        thrift = self.thrift_client.thrift
        rtype = self.type_to_extarg(sig[0])
        function_annotations = dict()
        annotations = []
        atypes = []
        for i, a in enumerate(sig[1]):
            if isinstance(a, HeavyDBRowFunctionManagerType):
                err_msg = 'RowFunctionManager ought to be the first argument'
                if i != 0:
                    raise TypeError(err_msg)
                function_annotations['uses_manager'] = 'True'
            else:
                atypes.append(self.type_to_extarg(a))
                annotations.append({})

        annotations.append(function_annotations)
        return thrift.TUserDefinedFunction(
            name + sig.mangling(),
            atypes, rtype, annotations)

    def register(self):
        """Register caller cache to the server."""
        with typesystem.Type.alias(**self.typesystem_aliases):
            return self._register()

    def _register(self):
        if self.have_last_compile:
            return

        device_ir_map = {}
        llvm_function_names = []
        fid = 0  # UDF/UDTF id
        udfs, udtfs = [], []
        for device, target_info in self.targets.items():
            with target_info:
                udfs_map, udtfs_map = {}, {}
                functions_and_signatures = []
                function_signatures = defaultdict(list)
                for caller in reversed(self.get_callers()):
                    signatures = {}
                    name = caller.func.__name__
                    if name in self.forbidden_names:
                        raise ForbiddenNameError(
                            f'\n\nAttempt to define function with name `{name}`.\n'
                            f'As a workaround, add a prefix to the function name '
                            f'or define it with another name:\n\n'
                            f'   def prefix_{name}(x):\n'
                            f'       return np.trunc(x)\n\n'
                            f'For more information, see: '
                            f'https://github.com/xnd-project/rbc/issues/32')
                    for sig in caller.get_signatures():
                        i = len(function_signatures[name])
                        if sig in function_signatures[name]:
                            if self.debug:
                                f2 = os.path.basename(
                                    caller.func.__code__.co_filename)
                                n2 = caller.func.__code__.co_firstlineno
                                print(f'{type(self).__name__}.register: ignoring'
                                      f' older definition of `{name}` for `{sig}`'
                                      f' in {f2}#{n2}.')
                            continue
                        fid += 1
                        orig_sig = sig
                        sig = sig[0](*sig.argument_types, **dict(name=name))
                        function_signatures[name].append(sig)
                        sig_is_udtf = is_udtf(sig)
                        if i == 0 and (self.version < (5, 2) or
                                       (self.version < (5, 5) and sig_is_udtf)):
                            sig.set_mangling('')
                        else:
                            if self.version < (5, 5):
                                sig.set_mangling('__%s' % (i))
                            else:
                                sig.set_mangling('__%s_%s' % (device, i))

                        if sig_is_udtf:
                            # new style UDTF, requires heavydb version >= 5.4
                            udtfs_map[fid] = self._make_udtf(caller, orig_sig, sig)
                        else:
                            udfs_map[fid] = self._make_udf(caller, orig_sig, sig)
                        signatures[fid] = sig
                    functions_and_signatures.append((caller.func, signatures))

                llvm_module, succesful_fids = compile_to_LLVM(
                    functions_and_signatures,
                    target_info,
                    pipeline_class=HeavyDBCompilerPipeline,
                    user_defined_llvm_ir=self.user_defined_llvm_ir.get(device),
                    debug=self.debug)

                if self.debug:
                    print(llvm_module)

                assert llvm_module.triple == target_info.triple
                assert llvm_module.data_layout == target_info.datalayout
                for f in llvm_module.functions:
                    llvm_function_names.append(f.name)

                device_ir_map[device] = str(llvm_module)
                skipped_names = []
                for fid, udf in udfs_map.items():
                    if fid in succesful_fids:
                        udfs.append(udf)
                    else:
                        skipped_names.append(udf.name)

                for fid, udtf in udtfs_map.items():
                    if fid in succesful_fids:
                        udtfs.append(udtf)
                    else:
                        skipped_names.append(udtf.name)
                if self.debug:
                    print(f'Skipping: {", ".join(skipped_names)}')
        # Make sure that all registered functions have
        # implementations, otherwise, we will crash the server.
        for f in udtfs:
            assert f.name in llvm_function_names
        for f in udfs:
            assert f.name in llvm_function_names

        if self.debug:
            names = ", ".join([f.name for f in udfs] + [f.name for f in udtfs])
            print(f'Registering: {names}')

        self.set_last_compile(device_ir_map)
        return self.thrift_call(
            'register_runtime_extension_functions',
            self.session_id, udfs, udtfs, device_ir_map)

    def unregister(self):
        """Unregister caller cache locally and on the server."""
        self.reset()
        self.register()

    def preprocess_callable(self, func):
        func = super().preprocess_callable(func)
        if 'heavydb' not in func.__code__.co_names:
            for symbol in BufferMeta.class_names:
                if symbol in func.__code__.co_names and symbol not in func.__globals__:
                    warnings.warn(
                        f'{func.__name__} uses {symbol} that may be undefined.'
                        f' Inserting {symbol} to global namespace.'
                        f' Use `from rbc.heavydb import {symbol}`'
                        ' to remove this warning.', SyntaxWarning)
                    from rbc import heavydb
                    func.__globals__[symbol] = heavydb.__dict__.get(symbol)
        return func

    _compiler = None

    @property
    def compiler(self):
        """Return a C++/C to LLVM IR compiler instance.
        """
        if self._compiler is None:
            compiler = ctools.Compiler.get(std='c++14')
            if compiler is None:  # clang++ not available, try clang..
                compiler = ctools.Compiler.get(std='c')
            if self.debug:
                print(f'compiler={compiler}')
            if compiler is None:
                return
            from numba import _min_llvm_version

            url = "https://numba.readthedocs.io/en/stable/user/installing.html#version-support-information"  # noqa: E501
            msg = (
                f'{compiler.compiler_exe} version '
                f'({".".join(map(str, compiler.version[:3]))}) '
                'is different than LLVM shipped with Numba '
                f'({_min_llvm_version}). It is important to be aware that not '
                'all LLVM IR generated by clang with a version higher than '
                'what is supported by Numba can be successfully parsed by '
                'llvmlite. It is recommended to use a clang version that is '
                'supported by Numba to ensure compatibility with llvmlite and '
                f'avoid potential problems. For more information, see {url}'
            )
            if compiler.version[:2] > _min_llvm_version[:2]:
                warnings.warn(msg)
            self._compiler = compiler
        return self._compiler

    def caller_signature(self, signature: typesystem.Type):
        """Return signature of a caller.

        See RemoteJIT.caller_signature.__doc__.
        """
        if is_udtf(signature):
            rtype = signature[0]
            if not (rtype.is_int and rtype.bits == 32):
                raise ValueError(
                    f'UDTF implementation return type must be int32, got {rtype}')
            rtypes = []
            atypes = []
            for atype in signature[1]:
                if is_sizer(atype):
                    sizer = get_sizer_enum(atype)
                    if sizer not in user_specified_output_buffer_sizers:
                        continue
                    atype.annotation(sizer=sizer)
                elif isinstance(atype, HeavyDBTableFunctionManagerType):
                    continue
                elif isinstance(atype, (HeavyDBOutputColumnType, HeavyDBOutputColumnArrayType)):
                    rtypes.append(atype.copy(HeavyDBColumnType))
                    continue
                atypes.append(atype)
            rtype = typesystem.Type(*rtypes, **dict(struct_is_tuple=True))
            return rtype(*atypes, **signature._params)
        return signature

    def get_types(self, *values):
        """Convert values to the corresponding typesystem types.

        See RemoteJIT.get_types.__doc__.
        """
        types = []
        for value in values:
            if isinstance(value, RemoteCallCapsule):
                typ = value.__typesystem_type__
                if typ.is_struct and typ._params.get('struct_is_tuple'):
                    types.extend(typ)
                else:
                    types.append(typ)
            else:
                types.append(typesystem.Type.fromvalue(value))
        return tuple(types)

    def normalize_function_type(self, ftype: typesystem.Type):
        """Normalize typesystem function type.

        See RemoteJIT.normalize_function_type.__doc__.
        """
        assert ftype.is_function, ftype
        for atype in ftype[1]:
            # convert `T foo` to `T | name=foo`
            if 'name' not in atype.annotation() and atype.name is not None:
                atype.annotation(name=atype.name)
                atype._params.pop('name')

            # generate fields
            if isinstance(atype, HeavyDBCursorType):
                fields = []
                for i, col in enumerate(atype[0]):
                    annot = col.annotation()
                    fields.append(annot.get('name', f'field{i}'))
                atype.annotation(fields=str(fields))

            # replace args<> by args<-1>
            annot = atype.annotation()
            if annot.get('input_id') and annot.get('input_id') == 'args<>':
                annot['input_id'] = 'args<-1>'

        return ftype

    def format_type(self, typ: typesystem.Type):
        """Convert typesystem type to formatted string.

        See RemoteJIT.format_type.__doc__.
        """
        if typ.is_function:
            args = map(self.format_type, typ[1])
            if is_udtf(typ):
                return f'UDTF({", ".join(args)})'
            else:
                return f'({", ".join(args)}) -> {self.format_type(typ[0])}'
        use_typename = False
        if typ.is_struct and typ._params.get('struct_is_tuple'):
            return f'({", ".join(map(self.format_type, typ))})'
        if isinstance(typ, HeavyDBOutputColumnType):
            p = tuple(map(self.format_type, typ[0]))
            typ = typesystem.Type(('OutputColumn',) + p, **typ._params)
        elif isinstance(typ, HeavyDBColumnType):
            p = tuple(map(self.format_type, typ[0]))
            typ = typesystem.Type(('Column',) + p, **typ._params)
        elif isinstance(typ, HeavyDBColumnListType):
            p = tuple(map(self.format_type, typ[0]))
            typ = typesystem.Type(('ColumnList',) + p, **typ._params)
        elif isinstance(typ, HeavyDBArrayType):
            p = tuple(map(self.format_type, typ[0]))
            typ = typesystem.Type(('Array',) + p, **typ._params)
        elif isinstance(typ, HeavyDBCursorType):
            p = tuple(map(self.format_type, typ[0]))
            typ = typesystem.Type(('Cursor',) + p, **typ._params)
        elif isinstance(typ, HeavyDBTextEncodingNoneType):
            typ = typ.copy().params(typename='TextEncodingNone')
            use_typename = True
        elif isinstance(typ, HeavyDBTextEncodingDictType):
            typ = typ.copy().params(typename='TextEncodingDict')
            use_typename = True
        elif isinstance(typ, HeavyDBTableFunctionManagerType):
            typ = typ.copy().params(typename='TableFunctionManager')
            use_typename = True
        elif isinstance(typ, HeavyDBRowFunctionManagerType):
            typ = typ.copy().params(typename='RowFunctionManager')
            use_typename = True
        elif is_sizer(typ):
            sizer = get_sizer_enum(typ)
            for shortname, fullname in output_buffer_sizer_map.items():
                if fullname == sizer:
                    use_typename = True
                    typ = typ.copy().params(typename=shortname)
                    typ.annotation().pop('sizer')
                    break

        return typ.tostring(use_typename=use_typename, use_annotation_name=True)

    # We define remote_compile and remote_call for Caller.__call__ method.
    def remote_compile(self, func, ftype: typesystem.Type, target_info: TargetInfo):
        """Remote compile function and signatures to machine code.

        See RemoteJIT.remote_compile.__doc__.
        """
        if self.query_requires_register(func.__name__):
            self.register()

    def remote_call(self, func, ftype: typesystem.Type, arguments: tuple, hold=False):
        """
        See RemoteJIT.remote_call.__doc__.
        """
        sig = self.caller_signature(ftype)
        assert len(arguments) == len(sig[1]), (sig, arguments)
        rtype = sig[0]
        args = []
        for a, atype in zip(arguments, sig[1]):
            if isinstance(a, RemoteCallCapsule):
                if is_udtf(a.ftype):
                    a = a.execute(hold=True)
                else:
                    a = a.execute(hold=True).lstrip('SELECT ')

            if isinstance(atype, (HeavyDBColumnType, HeavyDBColumnListType)):
                args.append(f'CURSOR({a})')
            elif isinstance(atype, HeavyDBTextEncodingNoneType):
                if isinstance(a, bytes):
                    a = repr(a.decode())
                elif isinstance(a, str):
                    a = repr(a)
                args.append(f'{a}')
            else:
                args.append(f'CAST({a} AS {type_to_type_name(atype)})')
        args = ', '.join(args)
        is_udtf_call = is_udtf(ftype)
        if is_udtf_call:
            colnames = []
            if rtype.is_struct and rtype._params.get('struct_is_tuple'):
                for i, t in enumerate(rtype):
                    n = t.annotation().get('name', f'out{i}')
                    colnames.append(n)
            else:
                colnames.append(rtype.annotation().get('name', '*'))
            q = f'SELECT {", ".join(colnames)} FROM TABLE({func.__name__}({args}))'
        else:
            q = f'SELECT {func.__name__}({args})'
        if hold:
            return q
        descrs, result = self.sql_execute(q + ';')
        dtype = [(descr.name, type_name_to_dtype(descr.type_name)) for descr in descrs]
        if is_udtf_call:
            return numpy.array(list(result), dtype).view(numpy.recarray)
        else:
            return dtype[0][1](list(result)[0][0])<|MERGE_RESOLUTION|>--- conflicted
+++ resolved
@@ -259,11 +259,7 @@
 
 
 def get_sizer_enum(t):
-<<<<<<< HEAD
     """Return sizer enum value as defined by the HeavyDB server.
-=======
-    """Return sizer enum value as defined by the heavydb server.
->>>>>>> db80b6c0
     """
     sizer = t.annotation()['sizer']
     sizer = output_buffer_sizer_map.get(sizer or None, sizer)
