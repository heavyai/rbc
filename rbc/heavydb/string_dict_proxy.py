--- conflicted
+++ resolved
@@ -23,28 +23,15 @@
 
 
 class StringDictionaryProxy(metaclass=HeavyDBMetaType):
-
-<<<<<<< HEAD
-    def getStringId(self, str_arg: str) -> int:
+    def get_string_id(self, str_arg: 'str') -> int:
         """
         """
 
-    def getOrAddTransient(self, str_arg: str) -> int:
+    def get_or_add_transient(self, str_arg: 'str') -> int:
         """
         """
 
-    def getString(self, index: int) -> str:
-=======
-    def get_string_id(self, str_arg: 'text_encoding_none.TextEncodingNone') -> int:
-        """
-        """
-
-    def get_or_add_transient(self, str_arg: 'text_encoding_none.TextEncodingNone') -> int:
-        """
-        """
-
-    def get_string(self, index: int) -> 'text_encoding_none.TextEncodingNone':
->>>>>>> 60568048
+    def get_string(self, index: int) -> 'str':
         """
         """
 
