--- conflicted
+++ resolved
@@ -3,18 +3,8 @@
 
 __all__ = ['ArrayPointer', 'Array', 'HeavyDBArrayType']
 
-<<<<<<< HEAD
-from typing import Union
-
-=======
-from rbc import typesystem, errors
-from .buffer import (BufferPointer, Buffer,
-                     HeavyDBBufferType,
-                     heavydb_buffer_constructor)
-from numba.core import extending, cgutils
-from numba import types as nb_types
-from typing import Union, Optional
->>>>>>> f816e237
+from typing import Optional, Union
+
 from llvmlite import ir
 from numba import types as nb_types
 from numba.core import cgutils, extending
