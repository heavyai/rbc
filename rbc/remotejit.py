--- conflicted
+++ resolved
@@ -8,14 +8,10 @@
 import os
 import warnings
 from collections import defaultdict
-<<<<<<< HEAD
 
 import llvmlite.binding as llvm
 
-from . import irtools
-=======
 from . import irtools, config
->>>>>>> f51daacc
 from .errors import UnsupportedError
 from .targetinfo import TargetInfo
 from .thrift import Client, Data, Dispatcher, Server, dispatchermethod
