import operator
import warnings

from rbc.errors import NumbaTypeError
from .omnisci_buffer import BufferPointer, free_buffer
from numba.core import ir, types
from numba.core.compiler import CompilerBase, DefaultPassBuilder
from numba.core.compiler_machinery import FunctionPass, register_pass
from numba.core.untyped_passes import (IRProcessing,
                                       RewriteSemanticConstants,
                                       ReconstructSSA,
                                       DeadBranchPrune,)
from numba.core.typed_passes import (PartialTypeInference,
                                     DeadCodeElimination,
                                     NopythonTypeInference)


@register_pass(mutates_CFG=False, analysis_only=False)
class CheckRaiseStmts(FunctionPass):
    _name = "check_raise_stmts"

    def __init__(self):
        FunctionPass.__init__(self)

    def run_pass(self, state):
        func_ir = state.func_ir
        for blk in func_ir.blocks.values():
            for _raise in blk.find_insts(ir.Raise):
                msg = ('raise statement is not supported in '
                       'UDF/UDTFs. Please, use `return table_function_error(msg)` '
                       'to raise an error.')
                loc = _raise.loc
                raise NumbaTypeError(msg, loc=loc)
        return False


@register_pass(mutates_CFG=False, analysis_only=False)
class DTypeComparison(FunctionPass):
    _name = "DTypeComparison"

    def __init__(self):
        FunctionPass.__init__(self)

    def is_dtype_comparison(self, func_ir, binop):
        """ Return True if binop is a dtype comparison
        """
        def is_getattr(expr):
            return isinstance(expr, ir.Expr) and expr.op == 'getattr'

        if binop.fn != operator.eq:
            return False

        lhs = func_ir.get_definition(binop.lhs.name)
        rhs = func_ir.get_definition(binop.lhs.name)

        return (is_getattr(lhs) and lhs.attr == 'dtype') or \
               (is_getattr(rhs) and rhs.attr == 'dtype')

    def run_pass(self, state):
        # run as subpipeline
        from numba.core.compiler_machinery import PassManager
        pm = PassManager("subpipeline")
        pm.add_pass(PartialTypeInference, "performs partial type inference")
        pm.finalize()
        pm.run(state)

        mutated = False

        func_ir = state.func_ir
        for block in func_ir.blocks.values():
            for assign in block.find_insts(ir.Assign):
                binop = assign.value
                if not (isinstance(binop, ir.Expr) and binop.op == 'binop'):
                    continue
                if self.is_dtype_comparison(func_ir, binop):
                    var = func_ir.get_assignee(binop)
                    typ = state.typemap.get(var.name, None)
                    if isinstance(typ, types.BooleanLiteral):
                        loc = binop.loc
                        rhs = ir.Const(typ.literal_value, loc)
                        new_assign = ir.Assign(rhs, var, loc)

                        # replace instruction
                        block.insert_after(new_assign, assign)
                        block.remove(assign)
                        mutated = True

        if mutated:
            pm = PassManager("subpipeline")
            # rewrite consts / dead branch pruning
            pm.add_pass(DeadCodeElimination, "dead code elimination")
            pm.add_pass(RewriteSemanticConstants, "rewrite semantic constants")
            pm.add_pass(DeadBranchPrune, "dead branch pruning")
            pm.finalize()
            pm.run(state)
        return mutated


class MissingFreeWarning(Warning):

    _msg = """
<<<<<<< HEAD
    Possible memory leak detected!

    Arrays or buffers are allocated by function {func_name} but the function
    never calls .free() or free_buffer().
    In RBC, arrays and buffers must be freed manually: the relevant docs.
    """

    def __init__(self, func_name):
        msg = self.make_message(func_name)
        Warning.__init__(self, msg)

    @classmethod
    def make_message(cls, func_name):
        return cls._msg.format(func_name=func_name)


class MissingFreeError(Exception):

    def __init__(self, func_name):
        msg = MissingFreeWarning.make_message(func_name)
        Exception.__init__(self, msg)
=======
    Possible memory leak detected in function `{}` defined in {}#{}!

    In RBC, arrays and buffers must be freed manually by calling the method
    .free() or the function free_buffer(): see the relevant docs.
    """

    def __init__(self, functionname, filename, firstlineno):
        Warning.__init__(self, self._msg.format(functionname, filename, firstlineno))
>>>>>>> 5fc872ef


@register_pass(mutates_CFG=False, analysis_only=True)
class DetectMissingFree(FunctionPass):
    _name = "DetectMissingFree"

    def __init__(self):
        FunctionPass.__init__(self)

    def iter_calls(self, func_ir):
        for block in func_ir.blocks.values():
            for inst in block.find_insts(ir.Assign):
                if isinstance(inst.value, ir.Expr) and inst.value.op == 'call':
                    yield inst

    def contains_buffer_constructors(self, state):
        """
        Check whether the func_ir contains any call which creates a buffer. This
        could be either a direct call to e.g. xp.Array() or a call to any
        function which returns a BufferPointer: in that case we assume that
        the ownership is transfered upon return and that the caller is
        responsible to free() it.
        """
        func_ir = state.func_ir
        for inst in self.iter_calls(func_ir):
            ret_type = state.typemap[inst.target.name]
            if isinstance(ret_type, BufferPointer):
                return True
        return False

    def is_free_buffer(self, rhs):
        return isinstance(rhs, (ir.Global, ir.FreeVar)) and rhs.value is free_buffer

    def is_BufferPoint_dot_free(self, state, expr):
        return (isinstance(expr, ir.Expr) and
                expr.op == 'getattr' and
                isinstance(state.typemap[expr.value.name], BufferPointer) and
                expr.attr == 'free')

    def contains_calls_to_free(self, state):
        """
        Check whether there is at least an instruction which calls free_buffer()
        or BufferPointer.free()
        """
        func_ir = state.func_ir
        for inst in self.iter_calls(func_ir):
            rhs = func_ir.get_definition(inst.value.func)
            if self.is_free_buffer(rhs) or self.is_BufferPoint_dot_free(state, rhs):
                return True
        return False

    def run_pass(self, state):
        on_missing_free = state.flags.on_missing_free
        if (self.contains_buffer_constructors(state) and not self.contains_calls_to_free(state)):
<<<<<<< HEAD
            func_name = state.func_id.func.__name__
            if on_missing_free == 'warn':
                warnings.warn(MissingFreeWarning(func_name))
            elif on_missing_free == 'fail':
                raise MissingFreeError(func_name)
            else:
                raise ValueError(
                    f"Unexpected value for on_missing_free: "
                    f"got {on_missing_free:r}, expected 'warn', 'fail' or 'ignore'"
                )
=======
            warnings.warn(MissingFreeWarning(
                state.func_id.func_name, state.func_id.filename, state.func_id.firstlineno))
>>>>>>> 5fc872ef
        return False  # we didn't modify the IR


class OmnisciCompilerPipeline(CompilerBase):
    def define_pipelines(self):
        # define a new set of pipelines (just one in this case) and for ease
        # base it on an existing pipeline from the DefaultPassBuilder,
        # namely the "nopython" pipeline
        pm = DefaultPassBuilder.define_nopython_pipeline(self.state)
        # Add the new pass to run after IRProcessing
        pm.add_pass_after(CheckRaiseStmts, IRProcessing)
        pm.add_pass_after(DTypeComparison, ReconstructSSA)
        if self.state.flags.on_missing_free != 'ignore':
            pm.add_pass_after(DetectMissingFree, NopythonTypeInference)
        # finalize
        pm.finalize()
        # return as an iterable, any number of pipelines may be defined!
        return [pm]<|MERGE_RESOLUTION|>--- conflicted
+++ resolved
@@ -99,29 +99,6 @@
 class MissingFreeWarning(Warning):
 
     _msg = """
-<<<<<<< HEAD
-    Possible memory leak detected!
-
-    Arrays or buffers are allocated by function {func_name} but the function
-    never calls .free() or free_buffer().
-    In RBC, arrays and buffers must be freed manually: the relevant docs.
-    """
-
-    def __init__(self, func_name):
-        msg = self.make_message(func_name)
-        Warning.__init__(self, msg)
-
-    @classmethod
-    def make_message(cls, func_name):
-        return cls._msg.format(func_name=func_name)
-
-
-class MissingFreeError(Exception):
-
-    def __init__(self, func_name):
-        msg = MissingFreeWarning.make_message(func_name)
-        Exception.__init__(self, msg)
-=======
     Possible memory leak detected in function `{}` defined in {}#{}!
 
     In RBC, arrays and buffers must be freed manually by calling the method
@@ -129,8 +106,19 @@
     """
 
     def __init__(self, functionname, filename, firstlineno):
-        Warning.__init__(self, self._msg.format(functionname, filename, firstlineno))
->>>>>>> 5fc872ef
+        msg = self.make_message(functionname, filename, firstlineno)
+        Warning.__init__(self, msg)
+
+    @classmethod
+    def make_message(cls, functionname, filename, firstlineno):
+        return cls._msg.format(functionname, filename, firstlineno)
+
+
+class MissingFreeError(Exception):
+
+    def __init__(self, functionname, filename, firstlineno):
+        msg = MissingFreeWarning.make_message(functionname, filename, firstlineno)
+        Exception.__init__(self, msg)
 
 
 @register_pass(mutates_CFG=False, analysis_only=True)
@@ -184,22 +172,17 @@
 
     def run_pass(self, state):
         on_missing_free = state.flags.on_missing_free
+        fid = state.func_id
         if (self.contains_buffer_constructors(state) and not self.contains_calls_to_free(state)):
-<<<<<<< HEAD
-            func_name = state.func_id.func.__name__
             if on_missing_free == 'warn':
-                warnings.warn(MissingFreeWarning(func_name))
+                warnings.warn(MissingFreeWarning(fid.func_name, fid.filename, fid.firstlineno))
             elif on_missing_free == 'fail':
-                raise MissingFreeError(func_name)
+                raise MissingFreeError(fid.func_name, fid.filename, fid.firstlineno)
             else:
                 raise ValueError(
                     f"Unexpected value for on_missing_free: "
                     f"got {on_missing_free:r}, expected 'warn', 'fail' or 'ignore'"
                 )
-=======
-            warnings.warn(MissingFreeWarning(
-                state.func_id.func_name, state.func_id.filename, state.func_id.firstlineno))
->>>>>>> 5fc872ef
         return False  # we didn't modify the IR
 
 
