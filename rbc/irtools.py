# Author: Pearu Peterson
# Created: February 2019

import re
import warnings
from contextlib import contextmanager
from collections import defaultdict
import types as py_types
from llvmlite import ir
import llvmlite.binding as llvm
from .targetinfo import TargetInfo
from .errors import UnsupportedError
<<<<<<< HEAD
from . import libfuncs
from numba.core import codegen, cpu, compiler_lock, \
    registry, typing, compiler, sigutils, cgutils, \
    extending, utils, callconv
from numba.core import types as nb_types
from numba.core import errors as nb_errors
=======
from . import libfuncs, structure_type
from rbc import externals
from rbc.omnisci_backend import mathimpl
from numba.core import codegen, cpu, compiler_lock, \
    registry, typing, compiler, sigutils, cgutils, \
    extending
from numba.core import errors as nb_errors

>>>>>>> 3bc4cb00

int32_t = ir.IntType(32)


def get_called_functions(library, funcname=None):
    result = defaultdict(set)
    module = library._final_module
    if funcname is None:
        for df in library.get_defined_functions():
            for k, v in get_called_functions(library, df.name).items():
                result[k].update(v)
        return result

    func = module.get_function(funcname)
    assert func.name == funcname, (func.name, funcname)
    result['defined'].add(funcname)
    for block in func.blocks:
        for instruction in block.instructions:
            if instruction.opcode == 'call':
                name = list(instruction.operands)[-1].name
                f = module.get_function(name)
                if name.startswith('llvm.'):
                    result['intrinsics'].add(name)
                elif f.is_declaration:
                    found = False
                    for lib in library._linking_libraries:
                        for df in lib.get_defined_functions():
                            if name == df.name:
                                result['defined'].add(name)
                                result['libraries'].add(lib)
                                found = True
                                for k, v in get_called_functions(lib, name).items():
                                    result[k].update(v)
                                break
                        if found:
                            break
                    if not found:
                        result['declarations'].add(name)
                else:
                    result['defined'].add(name)
                    for k, v in get_called_functions(library, name).items():
                        result[k].update(v)
    return result


# ---------------------------------------------------------------------------

class JITRemoteCodeLibrary(codegen.JITCodeLibrary):
    """JITRemoteCodeLibrary was introduce to prevent numba from calling functions
    that checks if the module is final. See xnd-project/rbc issue #87.
    """

    def get_pointer_to_function(self, name):
        """We can return any random number here! This is just to prevent numba from
        trying to check if the symbol given by "name" is defined in the module.
        In cases were RBC is calling an external function (i.e. allocate_varlen_buffer)
        the symbol will not be defined in the module, resulting in an error.
        """
        return 0

    def _finalize_specific(self):
        """Same as codegen.JITCodeLibrary._finalize_specific but without
        calling _ensure_finalize at the end
        """
        self._codegen._scan_and_fix_unresolved_refs(self._final_module)


class JITRemoteCodegen(codegen.JITCPUCodegen):
    _library_class = JITRemoteCodeLibrary

    def _get_host_cpu_name(self):
        target_info = TargetInfo()
        return target_info.device_name

    def _get_host_cpu_features(self):
        target_info = TargetInfo()
        features = target_info.device_features
        server_llvm_version = target_info.llvm_version
        if server_llvm_version is None or target_info.is_gpu:
            return ''
        client_llvm_version = llvm.llvm_version_info

        # See https://github.com/xnd-project/rbc/issues/45
        remove_features = {
            (11, 8): ['tsxldtrk', 'amx-tile', 'amx-bf16', 'serialize', 'amx-int8',
                      'avx512vp2intersect', 'tsxldtrk', 'amx-tile', 'amx-bf16',
                      'serialize', 'amx-int8', 'avx512vp2intersect', 'tsxldtrk',
                      'amx-tile', 'amx-bf16', 'serialize', 'amx-int8',
                      'avx512vp2intersect', 'cx8', 'enqcmd', 'avx512bf16'],
            (11, 10): ['tsxldtrk', 'amx-tile', 'amx-bf16', 'serialize', 'amx-int8'],
            (9, 8): ['cx8', 'enqcmd', 'avx512bf16'],
        }.get((server_llvm_version[0], client_llvm_version[0]), [])
        for f in remove_features:
            features = features.replace('+' + f, '').replace('-' + f, '')
        return features

    def _customize_tm_options(self, options):
        super()._customize_tm_options(options)
        # fix reloc_model as the base method sets it using local target
        target_info = TargetInfo()
        if target_info.arch.startswith('x86'):
            reloc_model = 'static'
        else:
            reloc_model = 'default'
        options['reloc'] = reloc_model

    def set_env(self, env_name, env):
        return None


class JITRemoteCallConv(callconv.MinimalCallConv):
    pass

class JITRemoteTypingContext(typing.Context):
    def load_additional_registries(self):
        for module in externals.__dict__.values():
            if not isinstance(module, py_types.ModuleType):
                continue

            typing_registry = getattr(module, 'typing_registry', None)
            if typing_registry:
                self.install_registry(typing_registry)

        self.install_registry(mathimpl.typing_registry)
        self.install_registry(structure_type.typing_registry)
        super().load_additional_registries()


class JITRemoteTargetContext(cpu.CPUContext):

    @compiler_lock.global_compiler_lock
    def init(self):
        target_info = TargetInfo()
        self.address_size = target_info.bits
        self.is32bit = (self.address_size == 32)
        self._internal_codegen = JITRemoteCodegen("numba.exec")

    def load_additional_registries(self):
        for module in externals.__dict__.values():
            if not isinstance(module, py_types.ModuleType):
                continue

            if 'rbc.externals' not in module.__name__:
                continue

            lowering_registry = getattr(module, 'lowering_registry', None)
            if lowering_registry:
                self.install_registry(lowering_registry)

        self.install_registry(mathimpl.lowering_registry)
        self.install_registry(structure_type.lowering_registry)
        super().load_additional_registries()

    def get_executable(self, library, fndesc, env):
        return None

    def post_lowering(self, mod, library):
        pass

    @utils.cached_property
    def call_conv(self):
        return JITRemoteCallConv(self)


# ---------------------------------------------------------------------------
# Code generation methods


@contextmanager
def replace_numba_internals_hack():
    # Hackish solution to prevent numba from calling _ensure_finalize. See issue #87
    _internal_codegen_bkp = registry.cpu_target.target_context._internal_codegen
    registry.cpu_target.target_context._internal_codegen = JITRemoteCodegen("numba.exec")
    yield
    registry.cpu_target.target_context._internal_codegen = _internal_codegen_bkp


def make_wrapper(fname, atypes, rtype, cres, target: TargetInfo, verbose=False):
    """Make wrapper function to numba compile result.

    The compilation result contains a function with prototype::

      <status> <function name>(<rtype>** result, <arguments>)

    The make_wrapper adds a wrapper function to compilation result
    library with the following prototype::

      <rtype> <fname>(<arguments>)

    or, if <rtype>.return_as_first_argument == True, then

      void <fname>(<rtype>* <arguments>)

    Parameters
    ----------
    fname : str
      Function name.
    atypes : tuple
      A tuple of argument Numba types.
    rtype : numba.Type
      The return Numba type
    cres : CompileResult
      Numba compilation result.
    verbose: bool
      When True, insert printf statements for debugging errors. For
      CUDA target this feature is disabled.

    """
    fndesc = cres.fndesc
    module = cres.library.create_ir_module(fndesc.unique_name)
    context = cres.target_context
    ll_argtypes = [context.get_value_type(ty) for ty in atypes]
    ll_return_type = context.get_value_type(rtype)

    return_as_first_argument = getattr(rtype, 'return_as_first_argument', False)
    assert isinstance(return_as_first_argument, bool)
    if return_as_first_argument:
        wrapty = ir.FunctionType(ir.VoidType(),
                                 [ll_return_type] + ll_argtypes)
        wrapfn = module.add_function(wrapty, fname)
        builder = ir.IRBuilder(wrapfn.append_basic_block('entry'))
        fnty = context.call_conv.get_function_type(rtype, atypes)
        fn = builder.module.add_function(fnty, cres.fndesc.llvm_func_name)
        status, out = context.call_conv.call_function(
            builder, fn, rtype, atypes, wrapfn.args[1:])
        with cgutils.if_unlikely(builder, status.is_error):
            if verbose and target.is_cpu:
                cgutils.printf(builder,
                               f"rbc: {fname} failed with status code %i\n",
                               status.code)
                externals.stdio.cg_fflush(builder)
            builder.ret_void()
        builder.store(builder.load(out), wrapfn.args[0])
        builder.ret_void()
    else:
        wrapty = ir.FunctionType(ll_return_type, ll_argtypes)
        wrapfn = module.add_function(wrapty, fname)
        builder = ir.IRBuilder(wrapfn.append_basic_block('entry'))
        fnty = context.call_conv.get_function_type(rtype, atypes)
        fn = builder.module.add_function(fnty, cres.fndesc.llvm_func_name)
        status, out = context.call_conv.call_function(
            builder, fn, rtype, atypes, wrapfn.args)
        if verbose and target.is_cpu:
            with cgutils.if_unlikely(builder, status.is_error):
                cgutils.printf(builder,
                               f"rbc: {fname} failed with status code %i\n",
                               status.code)
                externals.stdio.cg_fflush(builder)
        builder.ret(out)

    cres.library.add_ir_module(module)


def compile_instance(func, sig,
                     target: TargetInfo,
                     typing_context,
                     target_context,
                     pipeline_class,
                     main_library,
                     debug=False):
    """Compile a function with given signature. Return function name when
    succesful.
    """
    flags = compiler.Flags()
    flags.set('no_compile')
    flags.set('no_cpython_wrapper')
    flags.set('no_cfunc_wrapper')

    fname = func.__name__ + sig.mangling()
    args, return_type = sigutils.normalize_signature(
        sig.tonumba(bool_is_int8=True))
    try:
        cres = compiler.compile_extra(typingctx=typing_context,
                                      targetctx=target_context,
                                      func=func,
                                      args=args,
                                      return_type=return_type,
                                      flags=flags,
                                      library=main_library,
                                      locals={},
                                      pipeline_class=pipeline_class)
    except UnsupportedError as msg:
        for m in re.finditer(r'[|]UnsupportedError[|](.*?)\n', str(msg), re.S):
            warnings.warn(f'Skipping {fname}: {m.group(0)[18:]}')
        return
    except nb_errors.TypingError as msg:
        for m in re.finditer(r'[|]UnsupportedError[|](.*?)\n', str(msg), re.S):
            warnings.warn(f'Skipping {fname}: {m.group(0)[18:]}')
            break
        else:
            raise
        return
    except Exception:
        raise

    result = get_called_functions(cres.library, cres.fndesc.llvm_func_name)

    for f in result['declarations']:
        if target.supports(f):
            continue
        warnings.warn(f'Skipping {fname} that uses undefined function `{f}`')
        return

    nvvmlib = libfuncs.Library.get('nvvm')
    llvmlib = libfuncs.Library.get('llvm')
    for f in result['intrinsics']:
        if target.is_gpu:
            if f in nvvmlib:
                continue

        if target.is_cpu:
            if f in llvmlib:
                continue

        warnings.warn(f'Skipping {fname} that uses unsupported intrinsic `{f}`')
        return

    make_wrapper(fname, args, return_type, cres, target, verbose=debug)

    main_module = main_library._final_module
    for lib in result['libraries']:
        main_module.link_in(
            lib._get_module_for_linking(), preserve=True,
        )

    return fname


def compile_to_LLVM(functions_and_signatures,
                    target_info: TargetInfo,
                    pipeline_class=compiler.Compiler,
                    user_defined_llvm_ir=None,
                    debug=False):
    """Compile functions with given signatures to target specific LLVM IR.

    Parameters
    ----------
    functions_and_signatures : list
      Specify a list of Python function and its signatures pairs.
    target : TargetInfo
      Specify target device information.
    user_defined_llvm_ir : {None, str, ModuleRef}
      Specify user-defined LLVM IR module that is linked in to the
      returned module.
    debug : bool

    Returns
    -------
    module : llvmlite.binding.ModuleRef
      LLVM module instance. To get the IR string, use `str(module)`.

    """
    target_desc = registry.cpu_target

    typing_context = JITRemoteTypingContext()
    target_context = JITRemoteTargetContext(typing_context)

    # Bring over Array overloads (a hack):
    target_context._defns = target_desc.target_context._defns

    with replace_numba_internals_hack():
        codegen = target_context.codegen()
        main_library = codegen.create_library('rbc.irtools.compile_to_IR')
        main_module = main_library._final_module

        if user_defined_llvm_ir is not None:
            if isinstance(user_defined_llvm_ir, str):
                user_defined_llvm_ir = llvm.parse_assembly(user_defined_llvm_ir)
            assert isinstance(user_defined_llvm_ir, llvm.ModuleRef)
            main_module.link_in(user_defined_llvm_ir, preserve=True)

        succesful_fids = []
        function_names = []
        for func, signatures in functions_and_signatures:
            for fid, sig in signatures.items():
                fname = compile_instance(func, sig, target_info, typing_context,
                                         target_context, pipeline_class,
                                         main_library,
                                         debug=debug)
                if fname is not None:
                    succesful_fids.append(fid)
                    function_names.append(fname)

        main_library._optimize_final_module()

        # Remove unused defined functions and declarations
        used_symbols = defaultdict(set)
        for fname in function_names:
            for k, v in get_called_functions(main_library, fname).items():
                used_symbols[k].update(v)

        all_symbols = get_called_functions(main_library)

        unused_symbols = defaultdict(set)
        for k, lst in all_symbols.items():
            if k == 'libraries':
                continue
            for fn in lst:
                if fn not in used_symbols[k]:
                    unused_symbols[k].add(fn)

        changed = False
        for f in main_module.functions:
            fn = f.name
            if fn.startswith('llvm.'):
                if f.name in unused_symbols['intrinsics']:
                    f.linkage = llvm.Linkage.external
                    changed = True
            elif f.is_declaration:
                if f.name in unused_symbols['declarations']:
                    f.linkage = llvm.Linkage.external
                    changed = True
            else:
                if f.name in unused_symbols['defined']:
                    f.linkage = llvm.Linkage.private
                    changed = True

        # TODO: determine unused global_variables and struct_types

        if changed:
            main_library._optimize_final_module()

        main_module.verify()
        main_library._finalized = True
        main_module.triple = target_info.triple
        main_module.data_layout = target_info.datalayout

    return main_module, succesful_fids


def compile_IR(ir):
    """Return execution engine with IR compiled in.

    Parameters
    ----------
    ir : str
      Specify LLVM IR code as a string.

    Returns
    -------
    engine :
      Execution engine.


    Examples
    --------

        To get the address of the compiled functions, use::

          addr = engine.get_function_address("<function name>")
    """
    triple = re.search(
        r'target\s+triple\s*=\s*"(?P<triple>[-\d\w\W_]+)"\s*$',
        ir, re.M).group('triple')

    # Create execution engine
    target = llvm.Target.from_triple(triple)
    target_machine = target.create_target_machine()
    backing_mod = llvm.parse_assembly("")
    engine = llvm.create_mcjit_compiler(backing_mod, target_machine)

    # Create LLVM module and compile
    mod = llvm.parse_assembly(ir)
    mod.verify()
    engine.add_module(mod)
    engine.finalize_object()
    engine.run_static_constructors()

    return engine


def IS_CPU():
    pass


@extending.overload(IS_CPU, inline="always")
def is_cpu_impl():
    target_info = TargetInfo()
    if target_info.is_cpu:
        return lambda: True
    else:
        return lambda: False


def IS_GPU():
    pass


@extending.overload(IS_GPU, inline="always")
def is_gpu_impl():
    target_info = TargetInfo()
    if target_info.is_gpu:
        return lambda: True
    else:
        return lambda: False<|MERGE_RESOLUTION|>--- conflicted
+++ resolved
@@ -10,14 +10,6 @@
 import llvmlite.binding as llvm
 from .targetinfo import TargetInfo
 from .errors import UnsupportedError
-<<<<<<< HEAD
-from . import libfuncs
-from numba.core import codegen, cpu, compiler_lock, \
-    registry, typing, compiler, sigutils, cgutils, \
-    extending, utils, callconv
-from numba.core import types as nb_types
-from numba.core import errors as nb_errors
-=======
 from . import libfuncs, structure_type
 from rbc import externals
 from rbc.omnisci_backend import mathimpl
@@ -26,7 +18,6 @@
     extending
 from numba.core import errors as nb_errors
 
->>>>>>> 3bc4cb00
 
 int32_t = ir.IntType(32)
 
