--- conflicted
+++ resolved
@@ -365,49 +365,6 @@
     return engine
 
 
-<<<<<<< HEAD
-def _flush_buffers(builder):
-# %struct._IO_FILE = type { i32, i8*, i8*, i8*, i8*, i8*, i8*, i8*, 
-#                           i8*, i8*, i8*, i8*, %struct._IO_marker*, 
-#                           %struct._IO_FILE*, i32, i32, i64, i16, i8,
-#                           [1 x i8], i8*, i64, i8*, i8*, i8*, i8*, 
-#                           i64, i32, [20 x i8] }
-# %struct._IO_marker = type { %struct._IO_marker*, %struct._IO_FILE*, i32 }
-
-    i8 = ir.IntType(8)
-    i8p = i8.as_pointer()
-    i16 = ir.IntType(16)
-    i32 = ir.IntType(32)
-    i64 = ir.IntType(64)
-    v1 = ir.VectorType(i8, 1)
-    v20 = ir.VectorType(i8, 20)
-
-    ir_context = ir.context.global_context
-    ID_struct_IO_marker = ir_context.get_identified_type('struct._IO_marker')
-    ID_struct_IO_FILE = ir_context.get_identified_type('struct._IO_FILE')
-
-    struct_IO_FILE = ir.LiteralStructType([
-        i32, i8p, i8p, i8p, i8p, i8p, i8p, i8p,
-        i8p, i8p, i8p, i8p,
-        ID_struct_IO_marker.as_pointer(),
-        ID_struct_IO_FILE.as_pointer(),
-        i32, i32, i64, i16, i8,
-        v1, i8p, i64, i8p, i8p, i8p, i8p,
-        i64, i32, v20,
-    ])
-
-    struct_IO_marker = ir.LiteralStructType([
-        ID_struct_IO_marker.as_pointer(),
-        ID_struct_IO_FILE.as_pointer(),
-        i32,
-    ])
-
-    fflush_fnty = ir.FunctionType(int32_t, [struct_IO_FILE.as_pointer()])
-    fflush_fn = builder.module.get_or_insert_function(
-        fflush_fnty, name='fflush')
-
-    builder.call(fflush_fn, [struct_IO_FILE.as_pointer()(None)])
-=======
 def cg_fflush(builder):
     int8_t = ir.IntType(8)
     fflush_fnty = ir.FunctionType(int32_t, [int8_t.as_pointer()])
@@ -415,26 +372,16 @@
         fflush_fnty, name='fflush')
 
     builder.call(fflush_fn, [int8_t.as_pointer()(None)])
->>>>>>> 85704e32
 
 
 @extending.intrinsic
 def fflush(typingctx):
     """fflush that can be called from Numba jit-decorated functions.
-<<<<<<< HEAD
-    Note: this is machine/compiler dependent.
-    """
-    sig = types.void(types.void)
-
-    def codegen(context, builder, signature, args):
-        _fflush_buffer(builder)
-=======
     """
     sig = nb_types.void(nb_types.void)
 
     def codegen(context, builder, signature, args):
         cg_fflush(builder)
->>>>>>> 85704e32
 
     return sig, codegen
 
