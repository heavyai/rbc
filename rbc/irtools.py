--- conflicted
+++ resolved
@@ -136,19 +136,17 @@
 
 class JITRemoteTypingContext(typing.Context):
     def load_additional_registries(self):
-<<<<<<< HEAD
-        from rbc.externals import cmath, libdevice
+        from rbc.externals import cmath, macros
         from rbc.omnisci_backend import mathimpl
 
+        if TargetInfo().is_gpu:
+            from rbc.externals import libdevice
+            self.install_registry(libdevice.typing_registry)
+
+        self.install_registry(cmath.typing_registry)
+        self.install_registry(macros.typing_registry)
         self.install_registry(mathimpl.typing_registry)
-        self.install_registry(cmath.typing_registry)
-        self.install_registry(libdevice.typing_registry)
-=======
-        from rbc.externals import math, macros
-        self.install_registry(math.typing_registry)
-        self.install_registry(macros.typing_registry)
         self.install_registry(structure_type.typing_registry)
->>>>>>> c49387d8
         super().load_additional_registries()
 
 
@@ -162,19 +160,17 @@
         self._internal_codegen = JITRemoteCodegen("numba.exec")
 
     def load_additional_registries(self):
-<<<<<<< HEAD
-        from rbc.externals import cmath, libdevice
+        from rbc.externals import cmath, macros
         from rbc.omnisci_backend import mathimpl
 
+        if TargetInfo().is_gpu:
+            from rbc.externals import libdevice
+            self.install_registry(libdevice.typing_registry)
+
+        self.install_registry(cmath.lowering_registry)
+        self.install_registry(macros.lowering_registry)
         self.install_registry(mathimpl.lowering_registry)
-        self.install_registry(cmath.lowering_registry)
-        self.install_registry(libdevice.lowering_registry)
-=======
-        from rbc.externals import math, macros
-        self.install_registry(math.lowering_registry)
-        self.install_registry(macros.lowering_registry)
         self.install_registry(structure_type.lowering_registry)
->>>>>>> c49387d8
         super().load_additional_registries()
 
     def get_executable(self, library, fndesc, env):
