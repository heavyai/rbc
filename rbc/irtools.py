# Author: Pearu Peterson
# Created: February 2019

import re
import warnings
from contextlib import contextmanager
from collections import defaultdict
from llvmlite import ir
import llvmlite.binding as llvm
from .targetinfo import TargetInfo
from .errors import UnsupportedError
from .utils import get_version
from . import libfuncs
from rbc import externals
<<<<<<< HEAD
from numba.core import (
    registry,
    compiler,
    sigutils,
    cgutils,
    extending,
    typing,
    cpu)
=======
from numba.core import codegen, cpu, compiler_lock, \
    registry, typing, compiler, sigutils, cgutils, \
    extending, imputils
>>>>>>> d6d3f935
from numba.core import errors as nb_errors
from rbc.omnisci_backend import (
    JITRemoteTypingContext,
    JITRemoteCodegen,
    JITRemoteTargetContext,
    omniscidb_cpu_target,
    omniscidb_gpu_target,
    switch_target,
)


int32_t = ir.IntType(32)
int1_t = ir.IntType(1)


def get_called_functions(library, funcname=None):
    result = defaultdict(set)
    module = library._final_module
    if funcname is None:
        for df in library.get_defined_functions():
            for k, v in get_called_functions(library, df.name).items():
                result[k].update(v)
        return result

    func = module.get_function(funcname)
    assert func.name == funcname, (func.name, funcname)
    result['defined'].add(funcname)
    for block in func.blocks:
        for instruction in block.instructions:
            if instruction.opcode == 'call':
                name = list(instruction.operands)[-1].name
                f = module.get_function(name)
                if name.startswith('llvm.'):
                    result['intrinsics'].add(name)
                elif f.is_declaration:
                    found = False
                    for lib in library._linking_libraries:
                        for df in lib.get_defined_functions():
                            if name == df.name:
                                result['defined'].add(name)
                                result['libraries'].add(lib)
                                found = True
                                for k, v in get_called_functions(lib, name).items():
                                    result[k].update(v)
                                break
                        if found:
                            break
                    if not found:
                        result['declarations'].add(name)
                else:
                    result['defined'].add(name)
                    for k, v in get_called_functions(library, name).items():
                        result[k].update(v)
    return result


# ---------------------------------------------------------------------------
<<<<<<< HEAD
=======

class JITRemoteCodeLibrary(codegen.JITCodeLibrary):
    """JITRemoteCodeLibrary was introduce to prevent numba from calling functions
    that checks if the module is final. See xnd-project/rbc issue #87.
    """

    def get_pointer_to_function(self, name):
        """We can return any random number here! This is just to prevent numba from
        trying to check if the symbol given by "name" is defined in the module.
        In cases were RBC is calling an external function (i.e. allocate_varlen_buffer)
        the symbol will not be defined in the module, resulting in an error.
        """
        return 0

    def _finalize_specific(self):
        """Same as codegen.JITCodeLibrary._finalize_specific but without
        calling _ensure_finalize at the end
        """
        self._codegen._scan_and_fix_unresolved_refs(self._final_module)


class JITRemoteCodegen(codegen.JITCPUCodegen):
    _library_class = JITRemoteCodeLibrary

    def _get_host_cpu_name(self):
        target_info = TargetInfo()
        return target_info.device_name

    def _get_host_cpu_features(self):
        target_info = TargetInfo()
        features = target_info.device_features
        server_llvm_version = target_info.llvm_version
        if server_llvm_version is None or target_info.is_gpu:
            return ''
        client_llvm_version = llvm.llvm_version_info

        # See https://github.com/xnd-project/rbc/issues/45
        remove_features = {
            (11, 8): ['tsxldtrk', 'amx-tile', 'amx-bf16', 'serialize', 'amx-int8',
                      'avx512vp2intersect', 'tsxldtrk', 'amx-tile', 'amx-bf16',
                      'serialize', 'amx-int8', 'avx512vp2intersect', 'tsxldtrk',
                      'amx-tile', 'amx-bf16', 'serialize', 'amx-int8',
                      'avx512vp2intersect', 'cx8', 'enqcmd', 'avx512bf16'],
            (11, 10): ['tsxldtrk', 'amx-tile', 'amx-bf16', 'serialize', 'amx-int8'],
            (9, 8): ['cx8', 'enqcmd', 'avx512bf16'],
        }.get((server_llvm_version[0], client_llvm_version[0]), [])
        for f in remove_features:
            features = features.replace('+' + f, '').replace('-' + f, '')
        return features

    def _customize_tm_options(self, options):
        super()._customize_tm_options(options)
        # fix reloc_model as the base method sets it using local target
        target_info = TargetInfo()
        if target_info.arch.startswith('x86'):
            reloc_model = 'static'
        else:
            reloc_model = 'default'
        options['reloc'] = reloc_model

    def set_env(self, env_name, env):
        return None


class JITRemoteTypingContext(typing.Context):
    def load_additional_registries(self):
        self.install_registry(typing.templates.builtin_registry)
        super().load_additional_registries()


class JITRemoteTargetContext(cpu.CPUContext):

    @compiler_lock.global_compiler_lock
    def init(self):
        target_info = TargetInfo()
        self.address_size = target_info.bits
        self.is32bit = (self.address_size == 32)
        self._internal_codegen = JITRemoteCodegen("numba.exec")

    def load_additional_registries(self):
        self.install_registry(imputils.builtin_registry)
        super().load_additional_registries()

    def get_executable(self, library, fndesc, env):
        return None

    def post_lowering(self, mod, library):
        pass


# ---------------------------------------------------------------------------
>>>>>>> d6d3f935
# Code generation methods


# @contextmanager
# def replace_numba_internals_hack():
#     # Hackish solution to prevent numba from calling _ensure_finalize. See issue #87
#     _internal_codegen_bkp = registry.cpu_target.target_context._internal_codegen
#     registry.cpu_target.target_context._internal_codegen = JITRemoteCodegen("numba.exec")
#     yield
#     registry.cpu_target.target_context._internal_codegen = _internal_codegen_bkp


def make_wrapper(fname, atypes, rtype, cres, target: TargetInfo, verbose=False):
    """Make wrapper function to numba compile result.

    The compilation result contains a function with prototype::

      <status> <function name>(<rtype>** result, <arguments>)

    The make_wrapper adds a wrapper function to compilation result
    library with the following prototype::

      <rtype> <fname>(<arguments>)

    or, if <rtype>.return_as_first_argument == True, then

      void <fname>(<rtype>* <arguments>)

    Parameters
    ----------
    fname : str
      Function name.
    atypes : tuple
      A tuple of argument Numba types.
    rtype : numba.Type
      The return Numba type
    cres : CompileResult
      Numba compilation result.
    verbose: bool
      When True, insert printf statements for debugging errors. For
      CUDA target this feature is disabled.

    """
    fndesc = cres.fndesc
    module = cres.library.create_ir_module(fndesc.unique_name)
    context = cres.target_context
    ll_argtypes = [context.get_value_type(ty) for ty in atypes]
    ll_return_type = context.get_value_type(rtype)

    return_as_first_argument = getattr(rtype, 'return_as_first_argument', False)
    assert isinstance(return_as_first_argument, bool)
    if return_as_first_argument:
        wrapty = ir.FunctionType(ir.VoidType(),
                                 [ll_return_type] + ll_argtypes)
        wrapfn = ir.Function(module, wrapty, fname)
        builder = ir.IRBuilder(wrapfn.append_basic_block('entry'))
        fnty = context.call_conv.get_function_type(rtype, atypes)
        fn = ir.Function(builder.module, fnty, cres.fndesc.llvm_func_name)
        status, out = context.call_conv.call_function(
            builder, fn, rtype, atypes, wrapfn.args[1:])
        with cgutils.if_unlikely(builder, status.is_error):
            if verbose and target.is_cpu:
                cgutils.printf(builder,
                               f"rbc: {fname} failed with status code %i\n",
                               status.code)
                externals.stdio.cg_fflush(builder)
            builder.ret_void()
        builder.store(builder.load(out), wrapfn.args[0])
        builder.ret_void()
    else:
        wrapty = ir.FunctionType(ll_return_type, ll_argtypes)
        wrapfn = ir.Function(module, wrapty, fname)
        builder = ir.IRBuilder(wrapfn.append_basic_block('entry'))
        fnty = context.call_conv.get_function_type(rtype, atypes)
        fn = ir.Function(builder.module, fnty, cres.fndesc.llvm_func_name)
        status, out = context.call_conv.call_function(
            builder, fn, rtype, atypes, wrapfn.args)
        if verbose and target.is_cpu:
            with cgutils.if_unlikely(builder, status.is_error):
                cgutils.printf(builder,
                               f"rbc: {fname} failed with status code %i\n",
                               status.code)
                externals.stdio.cg_fflush(builder)
        builder.ret(out)

    cres.library.add_ir_module(module)


def compile_instance(func, sig,
                     target_info: TargetInfo,
                     typing_context,
                     target_context,
                     pipeline_class,
                     main_library,
                     debug=False):
    """Compile a function with given signature. Return function name when
    succesful.
    """
    flags = compiler.Flags()
    if get_version('numba') >= (0, 54):
        flags.no_compile = True
        flags.no_cpython_wrapper = True
        flags.no_cfunc_wrapper = True
    else:
        flags.set('no_compile')
        flags.set('no_cpython_wrapper')
        flags.set('no_cfunc_wrapper')

    fname = func.__name__ + sig.mangling()
    args, return_type = sigutils.normalize_signature(
        sig.tonumba(bool_is_int8=True))
    try:
        cres = compiler.compile_extra(typingctx=typing_context,
                                      targetctx=target_context,
                                      func=func,
                                      args=args,
                                      return_type=return_type,
                                      flags=flags,
                                      library=main_library,
                                      locals={},
                                      pipeline_class=pipeline_class)
    except UnsupportedError as msg:
        for m in re.finditer(r'[|]UnsupportedError[|](.*?)\n', str(msg), re.S):
            warnings.warn(f'Skipping {fname}: {m.group(0)[18:]}')
        return
    except nb_errors.TypingError as msg:
        for m in re.finditer(r'[|]UnsupportedError[|](.*?)\n', str(msg), re.S):
            warnings.warn(f'Skipping {fname}: {m.group(0)[18:]}')
            break
        else:
            raise
        return
    except Exception:
        raise

    result = get_called_functions(cres.library, cres.fndesc.llvm_func_name)

    for f in result['declarations']:
        if target_info.supports(f):
            continue
        warnings.warn(f'Skipping {fname} that uses undefined function `{f}`')
        return

    nvvmlib = libfuncs.Library.get('nvvm')
    llvmlib = libfuncs.Library.get('llvm')
    for f in result['intrinsics']:
        if target_info.is_gpu:
            if f in nvvmlib:
                continue

        if target_info.is_cpu:
            if f in llvmlib:
                continue

        warnings.warn(f'Skipping {fname} that uses unsupported intrinsic `{f}`')
        return

    make_wrapper(fname, args, return_type, cres, target_info, verbose=debug)

    main_module = main_library._final_module
    for lib in result['libraries']:
        main_module.link_in(
            lib._get_module_for_linking(), preserve=True,
        )

    return fname


def add_byval_metadata(main_library):
    module = ir.Module()
    flag_name = "pass_column_arguments_by_value"
    mflags = module.add_named_metadata('llvm.module.flags')
    override_flag = int32_t(4)
    flag = module.add_metadata([override_flag, flag_name, int1_t(0)])
    mflags.add(flag)
    main_library.add_ir_module(module)


def compile_to_LLVM(functions_and_signatures,
                    target_info: TargetInfo,
                    pipeline_class=compiler.Compiler,
                    user_defined_llvm_ir=None,
                    debug=False):
    """Compile functions with given signatures to target specific LLVM IR.

    Parameters
    ----------
    functions_and_signatures : list
      Specify a list of Python function and its signatures pairs.
    target : TargetInfo
      Specify target device information.
    user_defined_llvm_ir : {None, str, ModuleRef}
      Specify user-defined LLVM IR module that is linked in to the
      returned module.
    debug : bool

    Returns
    -------
    module : llvmlite.binding.ModuleRef
      LLVM module instance. To get the IR string, use `str(module)`.

    """
    device = target_info.name
    software = target_info.software[0]

    if software == 'OmnisciDB':
        target_name = f'omniscidb_{device}'
        target_desc = omniscidb_cpu_target if device == 'cpu' else omniscidb_gpu_target
        typing_context = JITRemoteTypingContext()
        target_context = JITRemoteTargetContext(typing_context, target_name)
    else:
        target_name = 'cpu'
        target_desc = registry.cpu_target
        typing_context = typing.Context()
        target_context = cpu.CPUContext(typing_context, target_name)

    # Bring over Array overloads (a hack):
    target_context._defns = target_desc.target_context._defns

    codegen = target_context.codegen()
    main_library = codegen.create_library(f'rbc.irtools.compile_to_IR_{software}_{device}')
    main_module = main_library._final_module

    if user_defined_llvm_ir is not None:
        if isinstance(user_defined_llvm_ir, str):
            user_defined_llvm_ir = llvm.parse_assembly(user_defined_llvm_ir)
        assert isinstance(user_defined_llvm_ir, llvm.ModuleRef)
        main_module.link_in(user_defined_llvm_ir, preserve=True)

    succesful_fids = []
    function_names = []
    for func, signatures in functions_and_signatures:
        for fid, sig in signatures.items():
            with switch_target(target_name):
                fname = compile_instance(func, sig, target_info, typing_context,
                                            target_context, pipeline_class,
                                            main_library,
                                            debug=debug)
                if fname is not None:
                    succesful_fids.append(fid)
                    function_names.append(fname)

    add_byval_metadata(main_library)
    main_library._optimize_final_module()

    # Remove unused defined functions and declarations
    used_symbols = defaultdict(set)
    for fname in function_names:
        for k, v in get_called_functions(main_library, fname).items():
            used_symbols[k].update(v)

    all_symbols = get_called_functions(main_library)

    unused_symbols = defaultdict(set)
    for k, lst in all_symbols.items():
        if k == 'libraries':
            continue
        for fn in lst:
            if fn not in used_symbols[k]:
                unused_symbols[k].add(fn)

    changed = False
    for f in main_module.functions:
        fn = f.name
        if fn.startswith('llvm.'):
            if f.name in unused_symbols['intrinsics']:
                f.linkage = llvm.Linkage.external
                changed = True
        elif f.is_declaration:
            if f.name in unused_symbols['declarations']:
                f.linkage = llvm.Linkage.external
                changed = True
        else:
            if f.name in unused_symbols['defined']:
                f.linkage = llvm.Linkage.private
                changed = True

    # TODO: determine unused global_variables and struct_types

    if changed:
        main_library._optimize_final_module()

    main_module.verify()
    main_library._finalized = True
    main_module.triple = target_info.triple
    main_module.data_layout = target_info.datalayout

    return main_module, succesful_fids


def compile_IR(ir):
    """Return execution engine with IR compiled in.

    Parameters
    ----------
    ir : str
      Specify LLVM IR code as a string.

    Returns
    -------
    engine :
      Execution engine.


    Examples
    --------

        To get the address of the compiled functions, use::

          addr = engine.get_function_address("<function name>")
    """
    triple = re.search(
        r'target\s+triple\s*=\s*"(?P<triple>[-\d\w\W_]+)"\s*$',
        ir, re.M).group('triple')

    # Create execution engine
    llvm.initialize()
    llvm.initialize_all_targets()
    llvm.initialize_all_asmprinters()

    target = llvm.Target.from_triple(triple)
    target_machine = target.create_target_machine()
    backing_mod = llvm.parse_assembly("")
    engine = llvm.create_mcjit_compiler(backing_mod, target_machine)

    # Create LLVM module and compile
    mod = llvm.parse_assembly(ir)
    mod.verify()
    engine.add_module(mod)
    engine.finalize_object()
    engine.run_static_constructors()

    return engine


def IS_CPU():
    pass


@extending.overload(IS_CPU, inline="always")
def is_cpu_impl():
    target_info = TargetInfo()
    if target_info.is_cpu:
        return lambda: True
    else:
        return lambda: False


def IS_GPU():
    pass


@extending.overload(IS_GPU, inline="always")
def is_gpu_impl():
    target_info = TargetInfo()
    if target_info.is_gpu:
        return lambda: True
    else:
        return lambda: False<|MERGE_RESOLUTION|>--- conflicted
+++ resolved
@@ -12,7 +12,6 @@
 from .utils import get_version
 from . import libfuncs
 from rbc import externals
-<<<<<<< HEAD
 from numba.core import (
     registry,
     compiler,
@@ -21,11 +20,6 @@
     extending,
     typing,
     cpu)
-=======
-from numba.core import codegen, cpu, compiler_lock, \
-    registry, typing, compiler, sigutils, cgutils, \
-    extending, imputils
->>>>>>> d6d3f935
 from numba.core import errors as nb_errors
 from rbc.omnisci_backend import (
     JITRemoteTypingContext,
@@ -83,101 +77,6 @@
 
 
 # ---------------------------------------------------------------------------
-<<<<<<< HEAD
-=======
-
-class JITRemoteCodeLibrary(codegen.JITCodeLibrary):
-    """JITRemoteCodeLibrary was introduce to prevent numba from calling functions
-    that checks if the module is final. See xnd-project/rbc issue #87.
-    """
-
-    def get_pointer_to_function(self, name):
-        """We can return any random number here! This is just to prevent numba from
-        trying to check if the symbol given by "name" is defined in the module.
-        In cases were RBC is calling an external function (i.e. allocate_varlen_buffer)
-        the symbol will not be defined in the module, resulting in an error.
-        """
-        return 0
-
-    def _finalize_specific(self):
-        """Same as codegen.JITCodeLibrary._finalize_specific but without
-        calling _ensure_finalize at the end
-        """
-        self._codegen._scan_and_fix_unresolved_refs(self._final_module)
-
-
-class JITRemoteCodegen(codegen.JITCPUCodegen):
-    _library_class = JITRemoteCodeLibrary
-
-    def _get_host_cpu_name(self):
-        target_info = TargetInfo()
-        return target_info.device_name
-
-    def _get_host_cpu_features(self):
-        target_info = TargetInfo()
-        features = target_info.device_features
-        server_llvm_version = target_info.llvm_version
-        if server_llvm_version is None or target_info.is_gpu:
-            return ''
-        client_llvm_version = llvm.llvm_version_info
-
-        # See https://github.com/xnd-project/rbc/issues/45
-        remove_features = {
-            (11, 8): ['tsxldtrk', 'amx-tile', 'amx-bf16', 'serialize', 'amx-int8',
-                      'avx512vp2intersect', 'tsxldtrk', 'amx-tile', 'amx-bf16',
-                      'serialize', 'amx-int8', 'avx512vp2intersect', 'tsxldtrk',
-                      'amx-tile', 'amx-bf16', 'serialize', 'amx-int8',
-                      'avx512vp2intersect', 'cx8', 'enqcmd', 'avx512bf16'],
-            (11, 10): ['tsxldtrk', 'amx-tile', 'amx-bf16', 'serialize', 'amx-int8'],
-            (9, 8): ['cx8', 'enqcmd', 'avx512bf16'],
-        }.get((server_llvm_version[0], client_llvm_version[0]), [])
-        for f in remove_features:
-            features = features.replace('+' + f, '').replace('-' + f, '')
-        return features
-
-    def _customize_tm_options(self, options):
-        super()._customize_tm_options(options)
-        # fix reloc_model as the base method sets it using local target
-        target_info = TargetInfo()
-        if target_info.arch.startswith('x86'):
-            reloc_model = 'static'
-        else:
-            reloc_model = 'default'
-        options['reloc'] = reloc_model
-
-    def set_env(self, env_name, env):
-        return None
-
-
-class JITRemoteTypingContext(typing.Context):
-    def load_additional_registries(self):
-        self.install_registry(typing.templates.builtin_registry)
-        super().load_additional_registries()
-
-
-class JITRemoteTargetContext(cpu.CPUContext):
-
-    @compiler_lock.global_compiler_lock
-    def init(self):
-        target_info = TargetInfo()
-        self.address_size = target_info.bits
-        self.is32bit = (self.address_size == 32)
-        self._internal_codegen = JITRemoteCodegen("numba.exec")
-
-    def load_additional_registries(self):
-        self.install_registry(imputils.builtin_registry)
-        super().load_additional_registries()
-
-    def get_executable(self, library, fndesc, env):
-        return None
-
-    def post_lowering(self, mod, library):
-        pass
-
-
-# ---------------------------------------------------------------------------
->>>>>>> d6d3f935
-# Code generation methods
 
 
 # @contextmanager
