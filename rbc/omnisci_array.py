--- conflicted
+++ resolved
@@ -41,40 +41,7 @@
     pass
 
 
-<<<<<<< HEAD
-def omnisci_array_constructor(context, builder, sig, args, elsize):
-    pyapi = context.get_python_api(builder)
-
-    # integer types used
-    i8 = ir.IntType(8)
-    i64 = ir.IntType(64)
-
-    # grab args
-    sz, _ = args
-    elsize_ir = context.get_value_type(elsize.tonumba())  # get the ir type
-
-    # fill 'sz' and 'is_null'
-    typ = sig.return_type.dtype
-    fa = cgutils.create_struct_proxy(typ)(context, builder)
-    fa.sz = builder.zext(sz, i64)  # zero-extend the size to i64
-    fa.is_null = i8(0)
-
-    # fill 'ptr' with the return value of 'allocate_varlen_buffer'
-    fnty = ir.FunctionType(i8.as_pointer(), [i64, i64])
-    fn = pyapi._get_function(fnty, name="allocate_varlen_buffer")
-    call = builder.call(fn, [fa.sz, i64(elsize.bits)])
-    fa.ptr = builder.bitcast(call, elsize_ir.as_pointer())
-
-    # executor call
-    fn_executor = pyapi._get_function(
-        ir.FunctionType(i8.as_pointer(), []),
-        name='executor')
-    c = builder.call(fn_executor, [])
-
-    return fa._getpointer()
-=======
 builder_buffers = defaultdict(list)
->>>>>>> a9398687
 
 
 @extending.lower_builtin(Array, types.Integer, types.StringLiteral)
