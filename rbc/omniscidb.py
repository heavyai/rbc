--- conflicted
+++ resolved
@@ -17,8 +17,8 @@
 from .irtools import compile_to_LLVM
 from .errors import ForbiddenNameError, OmnisciServerError
 from .utils import parse_version, get_version
+from . import ctools
 from . import typesystem
-<<<<<<< HEAD
 if get_version('numba') >= (0, 49):
     from numba.core import extending
 else:
@@ -49,9 +49,6 @@
         return lambda: True
     else:
         return lambda: False
-=======
-from . import ctools
->>>>>>> 9dfc0ee0
 
 
 def get_literal_return(func, verbose=False):
