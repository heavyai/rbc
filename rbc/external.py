# This code has heavily inspired in the numba.extending.intrisic code
from typing import Dict, List, Union
from collections import defaultdict
from numba.core import extending, funcdesc, types, typing
from rbc.typesystem import Type
from rbc.targetinfo import TargetInfo


class External:
    @classmethod
    def external(cls, *args):
        """
        Parameters
        ----------
        signature : object (str, ctypes function, python callable, numba function)
            Any object convertible to a Numba function via Type.fromobject(...).tonumba()
        """
        try:
            targetinfo = TargetInfo()
        except RuntimeError:
            targetinfo = TargetInfo.dummy()

        # If we already have a targetinfo registered, then, use an empty context manager
        try:
            with targetinfo:
                pass
        except AssertionError:
            import contextlib
            targetinfo = contextlib.nullcontext()

        ts = defaultdict(list)
        key = None
<<<<<<< HEAD
        with targetinfo:
            for signature in args:
                t = Type.fromobject(signature)
                if not t.is_function:
                    raise ValueError("signature must represent a function type")

                if not t.name:
                    raise ValueError(
                        f"external function name not specified for signature {signature}"
                    )

                if key is None:
                    key = t.name
                if not key:
                    raise ValueError(
                        f"external function name not specified for signature {signature}"
                    )

                for device in [a for a in t.annotation() or [] if a in ["CPU", "GPU"]] or [
                    "CPU",
                    "GPU",
                ]:
                    ts[device].append(signature)

        obj = cls(key, ts)
        obj.register()
        return obj
=======
        for signature in args:
            with TargetInfo.dummy():
                t = Type.fromobject(signature)
            if not t.is_function:
                raise ValueError("signature must represent a function type")

            if not t.name:
                raise ValueError(
                    f"external function name not specified for signature {signature}"
                )

            if key is None:
                key = t.name
            if not key:
                raise ValueError(
                    f"external function name not specified for signature {signature}"
                )

            for device in [a for a in t.annotation() or [] if a in ["CPU", "GPU"]] or [
                "CPU",
                "GPU",
            ]:
                ts[device].append(signature)

        return cls(key, ts, typing=typing, lowering=lowering)
>>>>>>> c49387d8

    def __init__(
        self,
        key: str,
        signatures: Dict[str, List[Union[str, types.FunctionType, Type]]],
    ):
        """
        Parameters
        ----------
        key : str
            The key of the external function for typing
        signatures : List of function signatures
            A list of function type signature. i.e. 'int64 fn(int64, float64)'
        """
        self._signatures = signatures
        self.key = key

    def __str__(self):
        a = []
        for device in self._signatures:
            for t in self._signatures[device]:
                a.append(str(t))
        return ", ".join(a)

    def match_signature(self, atypes):
        # Code here is the same found in remotejit.py::Signature::best_match
        device = "CPU" if TargetInfo().is_cpu else "GPU"
        available_types = tuple(map(Type.fromobject, self._signatures[device]))
        ftype = None
        match_penalty = None
        for typ in available_types:
            penalty = typ.match(atypes)
            if penalty is not None:
                if ftype is None or penalty < match_penalty:
                    ftype = typ
                    match_penalty = penalty
        if ftype is None:
            satypes = ", ".join(map(str, atypes))
            available = "; ".join(map(str, available_types))
            raise TypeError(
                f"found no matching function type to given argument types"
                f" `{satypes}` and device `{device}`. Available function types: {available}"
            )
        return ftype

    def get_codegen(self):
        # lowering
        def codegen(context, builder, sig, args):
            # Need to retrieve the function name again
            atypes = tuple(map(Type.fromobject, sig.args))
            t = self.match_signature(atypes)
            fn_name = t.name
            fndesc = funcdesc.ExternalFunctionDescriptor(
                fn_name, sig.return_type, sig.args
            )
            func = context.declare_external_function(builder.module, fndesc)
            return builder.call(func, args)

        return codegen

    def register(self):
        # typing
        class ExternalTemplate(typing.templates.AbstractTemplate):
            obj = self
            key = self.key

            def generic(self, args, kws):
                # get the correct signature and function name for the current device
                atypes = tuple(map(Type.fromobject, args))
                t = self.obj.match_signature(atypes)
<<<<<<< HEAD

                codegen = self.obj.get_codegen()
                extending.lower_builtin(self.key, *t.tonumba().args)(codegen)

=======
                TargetInfo().add_external(t.name)
                if self.obj.lowering:
                    codegen = self.obj.get_codegen()
                    extending.lower_builtin(self.key, *t.tonumba().args)(codegen)
>>>>>>> c49387d8
                return t.tonumba()

        typing.templates.infer(ExternalTemplate)
        typing.templates.infer_global(self, types.Function(ExternalTemplate))

    def __call__(self, *args, **kwargs):
        """
        This is only defined to pretend to be a callable from CPython.
        """
        msg = f"{self.name} is not usable in pure-python"
        raise NotImplementedError(msg)


external = External.external<|MERGE_RESOLUTION|>--- conflicted
+++ resolved
@@ -30,35 +30,6 @@
 
         ts = defaultdict(list)
         key = None
-<<<<<<< HEAD
-        with targetinfo:
-            for signature in args:
-                t = Type.fromobject(signature)
-                if not t.is_function:
-                    raise ValueError("signature must represent a function type")
-
-                if not t.name:
-                    raise ValueError(
-                        f"external function name not specified for signature {signature}"
-                    )
-
-                if key is None:
-                    key = t.name
-                if not key:
-                    raise ValueError(
-                        f"external function name not specified for signature {signature}"
-                    )
-
-                for device in [a for a in t.annotation() or [] if a in ["CPU", "GPU"]] or [
-                    "CPU",
-                    "GPU",
-                ]:
-                    ts[device].append(signature)
-
-        obj = cls(key, ts)
-        obj.register()
-        return obj
-=======
         for signature in args:
             with TargetInfo.dummy():
                 t = Type.fromobject(signature)
@@ -83,8 +54,9 @@
             ]:
                 ts[device].append(signature)
 
-        return cls(key, ts, typing=typing, lowering=lowering)
->>>>>>> c49387d8
+        obj = cls(key, ts)
+        obj.register()
+        return obj
 
     def __init__(
         self,
@@ -155,17 +127,10 @@
                 # get the correct signature and function name for the current device
                 atypes = tuple(map(Type.fromobject, args))
                 t = self.obj.match_signature(atypes)
-<<<<<<< HEAD
-
-                codegen = self.obj.get_codegen()
-                extending.lower_builtin(self.key, *t.tonumba().args)(codegen)
-
-=======
                 TargetInfo().add_external(t.name)
                 if self.obj.lowering:
                     codegen = self.obj.get_codegen()
                     extending.lower_builtin(self.key, *t.tonumba().args)(codegen)
->>>>>>> c49387d8
                 return t.tonumba()
 
         typing.templates.infer(ExternalTemplate)
