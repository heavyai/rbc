import os
import sys
import builtins

if sys.version_info[:2] < (3, 4):
    raise RuntimeError("Python version >= 3.4 required.")

builtins.__RBC_SETUP__ = True

if os.path.exists('MANIFEST'):
    os.remove('MANIFEST')

CONDA_BUILD = int(os.environ.get('CONDA_BUILD', '0'))

from setuptools import setup, find_packages  # noqa: E402

VERSION = '0.3.0dev1'  # for release, remove dev? part
DESCRIPTION = "RBC - Remote Backend Compiler Project"
LONG_DESCRIPTION = """
The aim of the Remote Backend Compiler project is to distribute the
tasks of a program JIT compilation process to separate computer
systems using the client-server model. The frontend of the compiler
runs on the client computer and the backend runs on the server
computer. The compiler frontend will send the program code to compiler
backend in IR form where it will be compiled to machine code.
"""


def setup_package():
    src_path = os.path.dirname(os.path.abspath(sys.argv[0]))
    old_path = os.getcwd()
    os.chdir(src_path)
    sys.path.insert(0, src_path)

    if CONDA_BUILD:
        # conda dependencies are specified in meta.yaml
        install_requires = []
        setup_requires = []
        tests_require = []
    else:
<<<<<<< HEAD
        install_requires = ["numba", "llvmlite>=0.33.0", "tblib", "thriftpy2",
                            "six", "netifaces"]
=======
        install_requires = ["numba", "llvmlite>=0.29,<0.33", "tblib",
                            "thriftpy2", "six", "netifaces", "numpy"]
>>>>>>> 2442ef99
        setup_requires = ['pytest-runner']
        tests_require = ['pytest']

    metadata = dict(
        name='rbc-project',
        description=DESCRIPTION,
        long_description=LONG_DESCRIPTION,
        license='BSD',
        version=VERSION,
        author='Pearu Peterson',
        maintainer='Pearu Peterson',
        author_email='pearu.peterson@quansight.com',
        url='https://github.com/xnd-project/rbc',
        platforms='Cross Platform',
        classifiers=[
            "Intended Audience :: Developers",
            "License :: OSI Approved :: BSD License",
            'Programming Language :: Python :: 3',
            'Programming Language :: Python :: 3.6',
            'Programming Language :: Python :: 3.7',
            'Programming Language :: Python :: 3.8',
            "Operating System :: OS Independent",
            "Topic :: Software Development",
        ],
        packages=find_packages(),
        package_data={'': ['*.thrift']},
        install_requires=install_requires,
        setup_requires=setup_requires,
        tests_require=tests_require,
    )

    try:
        setup(**metadata)
    finally:
        del sys.path[0]
        os.chdir(old_path)
    return


if __name__ == '__main__':
    setup_package()
    del builtins.__RBC_SETUP__<|MERGE_RESOLUTION|>--- conflicted
+++ resolved
@@ -38,13 +38,8 @@
         setup_requires = []
         tests_require = []
     else:
-<<<<<<< HEAD
-        install_requires = ["numba", "llvmlite>=0.33.0", "tblib", "thriftpy2",
-                            "six", "netifaces"]
-=======
-        install_requires = ["numba", "llvmlite>=0.29,<0.33", "tblib",
+        install_requires = ["numba", "llvmlite>=0.29", "tblib",
                             "thriftpy2", "six", "netifaces", "numpy"]
->>>>>>> 2442ef99
         setup_requires = ['pytest-runner']
         tests_require = ['pytest']
 
